--- conflicted
+++ resolved
@@ -19,15 +19,7 @@
 import sbt.librarymanagement.syntax.stringToOrganization
 import sbt.util.FileFunction
 import sbtdynver.GitDescribeOutput
-<<<<<<< HEAD
-=======
-import ch.epfl.scala.sbt.release.ReleaseEarlyPlugin.{autoImport => ReleaseEarlyKeys}
-import sbt.internal.BuildLoader
-import sbt.librarymanagement.MavenRepository
-import build.BloopShadingPlugin.{autoImport => BloopShadingKeys}
-import sbt.util.Logger
 import sbtbuildinfo.BuildInfoPlugin.{autoImport => BuildInfoKeys}
->>>>>>> a20f7100
 
 object BuildPlugin extends AutoPlugin {
   import sbt.plugins.JvmPlugin
@@ -165,11 +157,6 @@
 
   object BuildDefaults {
 
-<<<<<<< HEAD
-    import sbtbuildinfo.BuildInfoPlugin.{autoImport => BuildInfoKeys}
-
-=======
->>>>>>> a20f7100
     val frontendTestBuildSettings: Seq[Def.Setting[_]] = {
       sbtbuildinfo.BuildInfoPlugin.buildInfoScopedSettings(Test) ++ List(
         (Test / BuildInfoKeys.buildInfoKeys) := {
