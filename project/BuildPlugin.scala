package build

import java.io.File

import sbt._
import sbt.io.syntax.fileToRichFile
import sbt.librarymanagement.syntax.stringToOrganization
import sbt.util.FileFunction
import sbtdynver.GitDescribeOutput
import sbtbuildinfo.BuildInfoPlugin.{autoImport => BuildInfoKeys}
import com.geirsson.CiReleasePlugin
import ohnosequences.sbt.GithubRelease.{keys => GHReleaseKeys}

object BuildPlugin extends AutoPlugin {
  import sbt.plugins.JvmPlugin
  import sbt.plugins.IvyPlugin

  override def trigger: PluginTrigger = allRequirements
  override def requires: Plugins =
    JvmPlugin && IvyPlugin
  val autoImport = BuildKeys

  override def globalSettings: Seq[Def.Setting[_]] =
    BuildImplementation.globalSettings
  override def buildSettings: Seq[Def.Setting[_]] =
    BuildImplementation.buildSettings
  override def projectSettings: Seq[Def.Setting[_]] =
    BuildImplementation.projectSettings
}

object BuildKeys {
<<<<<<< HEAD
  def inProject(ref: Reference)(ss: Seq[Def.Setting[_]]): Seq[Def.Setting[_]] =
    sbt.inScope(sbt.ThisScope.in(project = ref))(ss)

  def inProjectRefs(refs: Seq[Reference])(ss: Def.Setting[_]*): Seq[Def.Setting[_]] =
    refs.flatMap(inProject(_)(ss))

  def inCompileAndTest(ss: Def.Setting[_]*): Seq[Def.Setting[_]] =
    Seq(sbt.Compile, sbt.Test).flatMap(sbt.inConfig(_)(ss))

  import sbt.{Test, TestFrameworks, Tests}
=======
  // Use absolute paths so that references work even if `ThisBuild` changes
  final val AbsolutePath = file(".").getCanonicalFile.getAbsolutePath

  private val isCiDisabled = sys.env.get("CI").isEmpty
  def createScalaCenterProject(name: String, f: File): RootProject = {
    if (isCiDisabled) RootProject(f)
    else {
      val headSha = new _root_.com.github.sbt.git.DefaultReadableGit(base = f, gitOverride = None)
        .withGit(_.headCommitSha)
      headSha match {
        case Some(commit) => RootProject(uri(s"https://github.com/scalacenter/${name}.git#$commit"))
        case None => sys.error(s"The 'HEAD' sha of '${f}' could not be retrieved.")
      }
    }
  }

  final val BenchmarkBridgeProject =
    createScalaCenterProject("compiler-benchmark", file(s"$AbsolutePath/benchmark-bridge"))
  final val BenchmarkBridgeBuild = BuildRef(BenchmarkBridgeProject.build)
  final val BenchmarkBridgeCompilation = ProjectRef(BenchmarkBridgeProject.build, "compilation")

>>>>>>> 6a447be5
  val buildBase = (ThisBuild / Keys.baseDirectory)

  val bloopName = Def.settingKey[String]("The name to use in build info generated code")
  val nailgunClientLocation = Def.settingKey[sbt.File]("Where to find the python nailgun client")

  // This has to be change every time the bloop config files format changes.
  val schemaVersion = Def.settingKey[String]("The schema version for our bloop build.")

  val testSuiteSettings: Seq[Def.Setting[_]] = List(
    Keys.testFrameworks += new sbt.TestFramework("utest.runner.Framework"),
    Keys.libraryDependencies ++= List(
      Dependencies.utest % Test,
      Dependencies.pprint % Test
    )
  )

  val testSettings: Seq[Def.Setting[_]] = List(
    Keys.testOptions += Tests.Argument(TestFrameworks.JUnit, "-v", "-a"),
    Keys.libraryDependencies ++= List(
      Dependencies.junit % Test,
      Dependencies.difflib % Test
    ),
<<<<<<< HEAD
    nailgunClientLocation := buildBase.value / "frontend" / "src" / "test" / "resources" / "pynailgun" / "ng.py"
=======
    nailgunClientLocation := buildBase.value / "nailgun" / "pynailgun" / "ng.py"
  )

  val releaseSettings = Seq(
    GHReleaseKeys.ghreleaseTitle := { tagName =>
      tagName.toString
    },
    GHReleaseKeys.ghreleaseNotes := { tagName =>
      IO.read(buildBase.value / "notes" / s"$tagName.md")
    },
    GHReleaseKeys.ghreleaseRepoOrg := "scalacenter",
    GHReleaseKeys.ghreleaseRepoName := "bloop",
    GHReleaseKeys.ghreleaseAssets ++= {
      val baseDir = (ThisBuild / Keys.baseDirectory).value
      val releaseTargetDir = Keys.target.value / "ghrelease-assets"

      val originBloopWindowsBinary = Keys.target.value / "graalvm-binaries" / "bloop-windows"
      val originBloopLinuxBinary = Keys.target.value / "graalvm-binaries" / "bloop-linux"
      val originBloopMacosBinary = Keys.target.value / "graalvm-binaries" / "bloop-macos"
      val targetBloopLinuxBinary = releaseTargetDir / "bloop-x86_64-pc-linux"
      val targetBloopWindowsBinary = releaseTargetDir / "bloop-x86_64-pc-win32.exe"
      val targetBloopMacosBinary = releaseTargetDir / "bloop-x86_64-apple-darwin"
      IO.copyFile(originBloopWindowsBinary, targetBloopWindowsBinary)
      IO.copyFile(originBloopLinuxBinary, targetBloopLinuxBinary)
      IO.copyFile(originBloopMacosBinary, targetBloopMacosBinary)

      val originBashCompletions = baseDir / "etc" / "bash-completions"
      val originZshCompletions = baseDir / "etc" / "zsh-completions"
      val originFishCompletions = baseDir / "etc" / "fish-completions"
      val targetBashCompletions = releaseTargetDir / "bash-completions"
      val targetZshCompletions = releaseTargetDir / "zsh-completions"
      val targetFishCompletions = releaseTargetDir / "fish-completions"
      IO.copyFile(originBashCompletions, targetBashCompletions)
      IO.copyFile(originZshCompletions, targetZshCompletions)
      IO.copyFile(originFishCompletions, targetFishCompletions)

      val coursierJson = ReleaseUtils.bloopCoursierJson.value
      List(
        coursierJson,
        targetBashCompletions,
        targetZshCompletions,
        targetFishCompletions,
        targetBloopLinuxBinary,
        targetBloopMacosBinary,
        targetBloopWindowsBinary
      )
    },
    createLocalHomebrewFormula := ReleaseUtils.createLocalHomebrewFormula.value,
    createLocalScoopFormula := ReleaseUtils.createLocalScoopFormula.value,
    createLocalArchPackage := ReleaseUtils.createLocalArchPackage.value,
    updateHomebrewFormula := ReleaseUtils.updateHomebrewFormula.value,
    updateScoopFormula := ReleaseUtils.updateScoopFormula.value,
    updateArchPackage := ReleaseUtils.updateArchPackage.value
  )

  import sbtbuildinfo.{BuildInfoKey, BuildInfoKeys}

  def benchmarksSettings(dep: Reference): Seq[Def.Setting[_]] = List(
    (Keys.publish / Keys.skip) := true,
    BuildInfoKeys.buildInfoKeys := {
      val fullClasspathFiles =
        BuildInfoKey.map(dep / Compile / BuildKeys.lazyFullClasspath) {
          case (key, value) => ("fullCompilationClasspath", value.toList)
        }
      Seq[BuildInfoKey](
        dep / Test / Keys.resourceDirectory,
        fullClasspathFiles
      )
    },
    BuildInfoKeys.buildInfoPackage := "bloop.benchmarks",
    Keys.javaOptions ++= {
      def refOf(version: String) = {
        val HasSha = """(?:.+?)-([0-9a-f]{8})(?:\+\d{8}-\d{4})?""".r
        version match {
          case HasSha(sha) => sha
          case _ => version
        }
      }
      List(
        "-Dsbt.launcher=" + (sys
          .props("java.class.path")
          .split(java.io.File.pathSeparatorChar)
          .find(_.contains("sbt-launch"))
          .getOrElse("")),
        "-DbloopVersion=" + (dep / Keys.version).value,
        "-DbloopRef=" + refOf((dep / Keys.version).value),
        "-Dgit.localdir=" + buildBase.value.getAbsolutePath
      )
    }
>>>>>>> 6a447be5
  )
}

object BuildImplementation {
  import sbtdynver.DynVerPlugin.{autoImport => DynVerKeys}

  // This should be added to upstream sbt.
  def GitHub(org: String, project: String): java.net.URL =
    url(s"https://github.com/$org/$project")
  def GitHubDev(handle: String, fullName: String, email: String) =
    Developer(handle, fullName, email, url(s"https://github.com/$handle"))

  final val globalSettings: Seq[Def.Setting[_]] = Seq(
    Keys.cancelable := true,
    BuildKeys.schemaVersion := "4.2-refresh-3",
    (Test / Keys.testOptions) += sbt.Tests.Argument("-oD"),
    Keys.onLoadMessage := Header.intro,
    (Test / Keys.publishArtifact) := false
  )

  private final val ThisRepo = GitHub("scalacenter", "bloop")
  final val buildSettings: Seq[Def.Setting[_]] = Seq(
    Keys.organization := "io.github.alexarchambault.bleep",
    Keys.updateOptions := Keys.updateOptions.value.withCachedResolution(true),
    Keys.scalaVersion := Dependencies.Scala212Version,
    Keys.homepage := Some(ThisRepo),
    Keys.licenses := Seq("Apache-2.0" -> url("http://www.apache.org/licenses/LICENSE-2.0")),
    Keys.developers := List(
      GitHubDev("jvican", "Jorge Vicente Cantero", "jorge@vican.me"),
      GitHubDev("Duhemm", "Martin Duhem", "martin.duhem@gmail.com")
    ),
    Keys.scmInfo := Some(
      sbt.ScmInfo(
        sbt.url("https://github.com/scalacenter/bloop"),
        "scm:git:git@github.com:scalacenter/bloop.git"
      )
    )
  )

  final val projectSettings: Seq[Def.Setting[_]] = Seq(
    Keys.scalacOptions := {
      CrossVersion.partialVersion(Keys.scalaVersion.value) match {
        case Some((2, 13)) =>
          reasonableCompileOptions
            .filterNot(opt => opt == "-deprecation" || opt == "-Yno-adapted-args")
        case _ =>
          reasonableCompileOptions
      }
    },
    // Legal requirement: license and notice files must be in the published jar
    (Compile / Keys.resources) ++= BuildDefaults.getLicense.value,
    (Compile / Keys.doc / Keys.sources) := Nil,
    (Test / Keys.doc / Keys.sources) := Nil,
    (Test / Keys.publishArtifact) := false,
    (Compile / Keys.packageDoc / Keys.publishArtifact) := {
      val output = DynVerKeys.dynverGitDescribeOutput.value
      val version = Keys.version.value
      BuildDefaults.publishDocAndSourceArtifact(output, version)
    },
    (Compile / Keys.packageSrc / Keys.publishArtifact) := {
      val output = DynVerKeys.dynverGitDescribeOutput.value
      val version = Keys.version.value
      BuildDefaults.publishDocAndSourceArtifact(output, version)
    },
    (Compile / Keys.publishLocalConfiguration) :=
      Keys.publishLocalConfiguration.value.withOverwrite(true)
  )

  final val reasonableCompileOptions = (
    "-deprecation" :: "-encoding" :: "UTF-8" :: "-feature" :: "-language:existentials" ::
      "-language:higherKinds" :: "-language:implicitConversions" :: "-unchecked" :: "-Yno-adapted-args" ::
      "-Ywarn-numeric-widen" :: "-Ywarn-value-discard" :: "-Xfuture" :: Nil
  )

  final val jvmOptions =
    "-Xmx3g" :: "-Xms1g" :: "-XX:ReservedCodeCacheSize=512m" :: "-XX:MaxInlineLevel=20" :: Nil

  object BuildDefaults {

    val frontendTestBuildSettings: Seq[Def.Setting[_]] = {
      sbtbuildinfo.BuildInfoPlugin.buildInfoScopedSettings(Test) ++ List(
        (Test / BuildInfoKeys.buildInfoKeys) := {
          import sbtbuildinfo.BuildInfoKey
          val junitTestJars = BuildInfoKey.map((Test / Keys.externalDependencyClasspath)) {
            case (_, classpath) =>
              val jars = classpath.map(_.data.getAbsolutePath)
              val junitJars = jars.filter(j => j.contains("junit") || j.contains("hamcrest"))
              "junitTestJars" -> junitJars
          }
          val sampleSourceGenerator = (Test / Keys.resourceDirectory).value / "source-generator.py"

          List(
            "sampleSourceGenerator" -> sampleSourceGenerator,
            junitTestJars,
            (ThisBuild / Keys.baseDirectory)
          )
        },
        (Test / BuildInfoKeys.buildInfoPackage) := "bloop.internal.build",
        (Test / BuildInfoKeys.buildInfoObject) := "BuildTestInfo"
      )
    }

    // From sbt-sensible https://gitlab.com/fommil/sbt-sensible/issues/5, legal requirement
    val getLicense: Def.Initialize[Task[Seq[File]]] = Def.task {
      val orig = (Compile / Keys.resources).value
      val base = Keys.baseDirectory.value
      val root = (ThisBuild / Keys.baseDirectory).value

      def fileWithFallback(name: String): File =
        if ((base / name).exists) base / name
        else if ((root / name).exists) root / name
        else throw new IllegalArgumentException(s"legal file $name must exist")

      Seq(fileWithFallback("LICENSE.md"), fileWithFallback("NOTICE.md"))
    }

    /**
     * This setting figures out whether the version is a snapshot or not and configures
     * the source and doc artifacts that are published by the build.
     *
     * Snapshot is a term with no clear definition. In this code, a snapshot is a revision
     * that is dirty, e.g. has time metadata in its representation. In those cases, the
     * build will not publish doc and source artifacts by any of the publishing actions.
     */
    def publishDocAndSourceArtifact(info: Option[GitDescribeOutput], version: String): Boolean = {
      val isStable = info.map(_.dirtySuffix.value.isEmpty)
      !isStable.exists(stable => !stable || version.endsWith("-SNAPSHOT"))
    }
  }
<<<<<<< HEAD
=======

  import java.util.Locale
  import scala.sys.process.Process
  import java.nio.file.Files
  val buildpressHomePath = System.getProperty("user.home") + "/.buildpress"
  def exportCommunityBuild(
      buildpress: Reference,
      sbtBloop: Reference
  ) = Def.taskDyn {
    val isWindows: Boolean =
      System.getProperty("os.name").toLowerCase(Locale.ENGLISH).contains("windows")
    if (isWindows) Def.task(println("Skipping export community build in Windows."))
    else {
      var regenerate: Boolean = false
      val state = Keys.state.value
      val globalBase = sbt.BuildPaths.getGlobalBase(state)
      val stagingDir = sbt.BuildPaths.getStagingDirectory(state, globalBase)
      java.nio.file.Files.createDirectories(stagingDir.toPath)
      val cacheDirectory = stagingDir./("community-build-cache")
      val regenerationFile = stagingDir./("regeneration-file.txt")
      val s = Keys.streams.value
      val mainClass = "buildpress.Main"
      val bloopVersion = Keys.version.value
      Def.task {
        // Publish the projects before we invoke buildpress
        (sbtBloop / Keys.publishLocal).value

        val file = (buildpress / Compile / Keys.resourceDirectory).value
          ./("bloop-community-build.buildpress")

        // We regenerate again if something in the plugin sources has changed
        val regenerateArgs = if (regenerate) List("--regenerate") else Nil
        val buildpressArgs = List(
          "--input",
          file.toString,
          "--buildpress-home",
          buildpressHomePath,
          "--bloop-version",
          bloopVersion
        ) ++ regenerateArgs

        import sbt.internal.util.Attributed.data
        val classpath = (buildpress / Compile / Keys.fullClasspath).value
        val runner = ((buildpress / Compile / Keys.run) / Keys.runner).value
        runner.run(mainClass, data(classpath), buildpressArgs, s.log).get
      }
    }
  }

  import java.io.IOException
  import java.nio.file.attribute.BasicFileAttributes
  import java.nio.file.{FileSystems, FileVisitOption, FileVisitResult, FileVisitor, Files, Path}
  def pathFilesUnder(
      base: Path,
      pattern: String,
      maxDepth: Int = Int.MaxValue
  ): List[Path] = {
    val out = collection.mutable.ListBuffer.empty[Path]
    val matcher = FileSystems.getDefault.getPathMatcher(pattern)

    val visitor = new FileVisitor[Path] {
      def visitFile(file: Path, attributes: BasicFileAttributes): FileVisitResult = {
        if (matcher.matches(file)) out += file
        FileVisitResult.CONTINUE
      }

      def visitFileFailed(
          t: Path,
          e: IOException
      ): FileVisitResult = FileVisitResult.CONTINUE

      def preVisitDirectory(
          directory: Path,
          attributes: BasicFileAttributes
      ): FileVisitResult = FileVisitResult.CONTINUE

      def postVisitDirectory(
          directory: Path,
          exception: IOException
      ): FileVisitResult = FileVisitResult.CONTINUE
    }

    val opts = java.util.EnumSet.of(FileVisitOption.FOLLOW_LINKS)
    Files.walkFileTree(base, opts, maxDepth, visitor)
    out.toList
  }

  final lazy val lazyInternalDependencyClasspath: Def.Initialize[Task[Seq[File]]] = {
    Def.taskDyn {
      val currentProject = Keys.thisProjectRef.value
      val data = Keys.settingsData.value
      val deps = Keys.buildDependencies.value
      val conf = Keys.classpathConfiguration.value
      val self = Keys.configuration.value

      import scala.collection.JavaConverters._
      val visited = sbt.Classpaths.interSort(currentProject, conf, data, deps)
      val productDirs = (new java.util.LinkedHashSet[Task[Seq[File]]]).asScala
      for ((dep, c) <- visited) {
        if ((dep != currentProject) || (conf.name != c && self.name != c)) {
          val classpathKey = (dep / sbt.ConfigKey(c) / Keys.productDirectories)
          productDirs += classpathKey.get(data).getOrElse(sbt.std.TaskExtra.constant(Nil))
        }
      }

      val generatedTask = productDirs.toList.join.map(_.flatten.distinct)
      Def.task(generatedTask.value)
    }
  }

  final lazy val lazyDependencyClasspath: Def.Initialize[Task[Seq[File]]] = Def.task {
    val internalClasspath = lazyInternalDependencyClasspath.value
    val externalClasspath = Keys.externalDependencyClasspath.value.map(_.data)
    internalClasspath ++ externalClasspath
  }
>>>>>>> 6a447be5
}

object Header {
  val intro: String =
    """      _____            __         ______           __
      |     / ___/_________ _/ /___ _   / ____/__  ____  / /____  _____
      |     \__ \/ ___/ __ `/ / __ `/  / /   / _ \/ __ \/ __/ _ \/ ___/
      |    ___/ / /__/ /_/ / / /_/ /  / /___/ /__/ / / / /_/ /__/ /
      |   /____/\___/\__,_/_/\__,_/   \____/\___/_/ /_/\__/\___/_/
      |
      |   ***********************************************************
      |   ***       Welcome to the build of `loooooooooop`        ***
      |   ***        An effort funded by the Scala Center         ***
      |   ***********************************************************
    """.stripMargin
}<|MERGE_RESOLUTION|>--- conflicted
+++ resolved
@@ -9,7 +9,6 @@
 import sbtdynver.GitDescribeOutput
 import sbtbuildinfo.BuildInfoPlugin.{autoImport => BuildInfoKeys}
 import com.geirsson.CiReleasePlugin
-import ohnosequences.sbt.GithubRelease.{keys => GHReleaseKeys}
 
 object BuildPlugin extends AutoPlugin {
   import sbt.plugins.JvmPlugin
@@ -29,40 +28,7 @@
 }
 
 object BuildKeys {
-<<<<<<< HEAD
-  def inProject(ref: Reference)(ss: Seq[Def.Setting[_]]): Seq[Def.Setting[_]] =
-    sbt.inScope(sbt.ThisScope.in(project = ref))(ss)
-
-  def inProjectRefs(refs: Seq[Reference])(ss: Def.Setting[_]*): Seq[Def.Setting[_]] =
-    refs.flatMap(inProject(_)(ss))
-
-  def inCompileAndTest(ss: Def.Setting[_]*): Seq[Def.Setting[_]] =
-    Seq(sbt.Compile, sbt.Test).flatMap(sbt.inConfig(_)(ss))
-
   import sbt.{Test, TestFrameworks, Tests}
-=======
-  // Use absolute paths so that references work even if `ThisBuild` changes
-  final val AbsolutePath = file(".").getCanonicalFile.getAbsolutePath
-
-  private val isCiDisabled = sys.env.get("CI").isEmpty
-  def createScalaCenterProject(name: String, f: File): RootProject = {
-    if (isCiDisabled) RootProject(f)
-    else {
-      val headSha = new _root_.com.github.sbt.git.DefaultReadableGit(base = f, gitOverride = None)
-        .withGit(_.headCommitSha)
-      headSha match {
-        case Some(commit) => RootProject(uri(s"https://github.com/scalacenter/${name}.git#$commit"))
-        case None => sys.error(s"The 'HEAD' sha of '${f}' could not be retrieved.")
-      }
-    }
-  }
-
-  final val BenchmarkBridgeProject =
-    createScalaCenterProject("compiler-benchmark", file(s"$AbsolutePath/benchmark-bridge"))
-  final val BenchmarkBridgeBuild = BuildRef(BenchmarkBridgeProject.build)
-  final val BenchmarkBridgeCompilation = ProjectRef(BenchmarkBridgeProject.build, "compilation")
-
->>>>>>> 6a447be5
   val buildBase = (ThisBuild / Keys.baseDirectory)
 
   val bloopName = Def.settingKey[String]("The name to use in build info generated code")
@@ -85,99 +51,7 @@
       Dependencies.junit % Test,
       Dependencies.difflib % Test
     ),
-<<<<<<< HEAD
     nailgunClientLocation := buildBase.value / "frontend" / "src" / "test" / "resources" / "pynailgun" / "ng.py"
-=======
-    nailgunClientLocation := buildBase.value / "nailgun" / "pynailgun" / "ng.py"
-  )
-
-  val releaseSettings = Seq(
-    GHReleaseKeys.ghreleaseTitle := { tagName =>
-      tagName.toString
-    },
-    GHReleaseKeys.ghreleaseNotes := { tagName =>
-      IO.read(buildBase.value / "notes" / s"$tagName.md")
-    },
-    GHReleaseKeys.ghreleaseRepoOrg := "scalacenter",
-    GHReleaseKeys.ghreleaseRepoName := "bloop",
-    GHReleaseKeys.ghreleaseAssets ++= {
-      val baseDir = (ThisBuild / Keys.baseDirectory).value
-      val releaseTargetDir = Keys.target.value / "ghrelease-assets"
-
-      val originBloopWindowsBinary = Keys.target.value / "graalvm-binaries" / "bloop-windows"
-      val originBloopLinuxBinary = Keys.target.value / "graalvm-binaries" / "bloop-linux"
-      val originBloopMacosBinary = Keys.target.value / "graalvm-binaries" / "bloop-macos"
-      val targetBloopLinuxBinary = releaseTargetDir / "bloop-x86_64-pc-linux"
-      val targetBloopWindowsBinary = releaseTargetDir / "bloop-x86_64-pc-win32.exe"
-      val targetBloopMacosBinary = releaseTargetDir / "bloop-x86_64-apple-darwin"
-      IO.copyFile(originBloopWindowsBinary, targetBloopWindowsBinary)
-      IO.copyFile(originBloopLinuxBinary, targetBloopLinuxBinary)
-      IO.copyFile(originBloopMacosBinary, targetBloopMacosBinary)
-
-      val originBashCompletions = baseDir / "etc" / "bash-completions"
-      val originZshCompletions = baseDir / "etc" / "zsh-completions"
-      val originFishCompletions = baseDir / "etc" / "fish-completions"
-      val targetBashCompletions = releaseTargetDir / "bash-completions"
-      val targetZshCompletions = releaseTargetDir / "zsh-completions"
-      val targetFishCompletions = releaseTargetDir / "fish-completions"
-      IO.copyFile(originBashCompletions, targetBashCompletions)
-      IO.copyFile(originZshCompletions, targetZshCompletions)
-      IO.copyFile(originFishCompletions, targetFishCompletions)
-
-      val coursierJson = ReleaseUtils.bloopCoursierJson.value
-      List(
-        coursierJson,
-        targetBashCompletions,
-        targetZshCompletions,
-        targetFishCompletions,
-        targetBloopLinuxBinary,
-        targetBloopMacosBinary,
-        targetBloopWindowsBinary
-      )
-    },
-    createLocalHomebrewFormula := ReleaseUtils.createLocalHomebrewFormula.value,
-    createLocalScoopFormula := ReleaseUtils.createLocalScoopFormula.value,
-    createLocalArchPackage := ReleaseUtils.createLocalArchPackage.value,
-    updateHomebrewFormula := ReleaseUtils.updateHomebrewFormula.value,
-    updateScoopFormula := ReleaseUtils.updateScoopFormula.value,
-    updateArchPackage := ReleaseUtils.updateArchPackage.value
-  )
-
-  import sbtbuildinfo.{BuildInfoKey, BuildInfoKeys}
-
-  def benchmarksSettings(dep: Reference): Seq[Def.Setting[_]] = List(
-    (Keys.publish / Keys.skip) := true,
-    BuildInfoKeys.buildInfoKeys := {
-      val fullClasspathFiles =
-        BuildInfoKey.map(dep / Compile / BuildKeys.lazyFullClasspath) {
-          case (key, value) => ("fullCompilationClasspath", value.toList)
-        }
-      Seq[BuildInfoKey](
-        dep / Test / Keys.resourceDirectory,
-        fullClasspathFiles
-      )
-    },
-    BuildInfoKeys.buildInfoPackage := "bloop.benchmarks",
-    Keys.javaOptions ++= {
-      def refOf(version: String) = {
-        val HasSha = """(?:.+?)-([0-9a-f]{8})(?:\+\d{8}-\d{4})?""".r
-        version match {
-          case HasSha(sha) => sha
-          case _ => version
-        }
-      }
-      List(
-        "-Dsbt.launcher=" + (sys
-          .props("java.class.path")
-          .split(java.io.File.pathSeparatorChar)
-          .find(_.contains("sbt-launch"))
-          .getOrElse("")),
-        "-DbloopVersion=" + (dep / Keys.version).value,
-        "-DbloopRef=" + refOf((dep / Keys.version).value),
-        "-Dgit.localdir=" + buildBase.value.getAbsolutePath
-      )
-    }
->>>>>>> 6a447be5
   )
 }
 
@@ -307,124 +181,6 @@
       !isStable.exists(stable => !stable || version.endsWith("-SNAPSHOT"))
     }
   }
-<<<<<<< HEAD
-=======
-
-  import java.util.Locale
-  import scala.sys.process.Process
-  import java.nio.file.Files
-  val buildpressHomePath = System.getProperty("user.home") + "/.buildpress"
-  def exportCommunityBuild(
-      buildpress: Reference,
-      sbtBloop: Reference
-  ) = Def.taskDyn {
-    val isWindows: Boolean =
-      System.getProperty("os.name").toLowerCase(Locale.ENGLISH).contains("windows")
-    if (isWindows) Def.task(println("Skipping export community build in Windows."))
-    else {
-      var regenerate: Boolean = false
-      val state = Keys.state.value
-      val globalBase = sbt.BuildPaths.getGlobalBase(state)
-      val stagingDir = sbt.BuildPaths.getStagingDirectory(state, globalBase)
-      java.nio.file.Files.createDirectories(stagingDir.toPath)
-      val cacheDirectory = stagingDir./("community-build-cache")
-      val regenerationFile = stagingDir./("regeneration-file.txt")
-      val s = Keys.streams.value
-      val mainClass = "buildpress.Main"
-      val bloopVersion = Keys.version.value
-      Def.task {
-        // Publish the projects before we invoke buildpress
-        (sbtBloop / Keys.publishLocal).value
-
-        val file = (buildpress / Compile / Keys.resourceDirectory).value
-          ./("bloop-community-build.buildpress")
-
-        // We regenerate again if something in the plugin sources has changed
-        val regenerateArgs = if (regenerate) List("--regenerate") else Nil
-        val buildpressArgs = List(
-          "--input",
-          file.toString,
-          "--buildpress-home",
-          buildpressHomePath,
-          "--bloop-version",
-          bloopVersion
-        ) ++ regenerateArgs
-
-        import sbt.internal.util.Attributed.data
-        val classpath = (buildpress / Compile / Keys.fullClasspath).value
-        val runner = ((buildpress / Compile / Keys.run) / Keys.runner).value
-        runner.run(mainClass, data(classpath), buildpressArgs, s.log).get
-      }
-    }
-  }
-
-  import java.io.IOException
-  import java.nio.file.attribute.BasicFileAttributes
-  import java.nio.file.{FileSystems, FileVisitOption, FileVisitResult, FileVisitor, Files, Path}
-  def pathFilesUnder(
-      base: Path,
-      pattern: String,
-      maxDepth: Int = Int.MaxValue
-  ): List[Path] = {
-    val out = collection.mutable.ListBuffer.empty[Path]
-    val matcher = FileSystems.getDefault.getPathMatcher(pattern)
-
-    val visitor = new FileVisitor[Path] {
-      def visitFile(file: Path, attributes: BasicFileAttributes): FileVisitResult = {
-        if (matcher.matches(file)) out += file
-        FileVisitResult.CONTINUE
-      }
-
-      def visitFileFailed(
-          t: Path,
-          e: IOException
-      ): FileVisitResult = FileVisitResult.CONTINUE
-
-      def preVisitDirectory(
-          directory: Path,
-          attributes: BasicFileAttributes
-      ): FileVisitResult = FileVisitResult.CONTINUE
-
-      def postVisitDirectory(
-          directory: Path,
-          exception: IOException
-      ): FileVisitResult = FileVisitResult.CONTINUE
-    }
-
-    val opts = java.util.EnumSet.of(FileVisitOption.FOLLOW_LINKS)
-    Files.walkFileTree(base, opts, maxDepth, visitor)
-    out.toList
-  }
-
-  final lazy val lazyInternalDependencyClasspath: Def.Initialize[Task[Seq[File]]] = {
-    Def.taskDyn {
-      val currentProject = Keys.thisProjectRef.value
-      val data = Keys.settingsData.value
-      val deps = Keys.buildDependencies.value
-      val conf = Keys.classpathConfiguration.value
-      val self = Keys.configuration.value
-
-      import scala.collection.JavaConverters._
-      val visited = sbt.Classpaths.interSort(currentProject, conf, data, deps)
-      val productDirs = (new java.util.LinkedHashSet[Task[Seq[File]]]).asScala
-      for ((dep, c) <- visited) {
-        if ((dep != currentProject) || (conf.name != c && self.name != c)) {
-          val classpathKey = (dep / sbt.ConfigKey(c) / Keys.productDirectories)
-          productDirs += classpathKey.get(data).getOrElse(sbt.std.TaskExtra.constant(Nil))
-        }
-      }
-
-      val generatedTask = productDirs.toList.join.map(_.flatten.distinct)
-      Def.task(generatedTask.value)
-    }
-  }
-
-  final lazy val lazyDependencyClasspath: Def.Initialize[Task[Seq[File]]] = Def.task {
-    val internalClasspath = lazyInternalDependencyClasspath.value
-    val externalClasspath = Keys.externalDependencyClasspath.value.map(_.data)
-    internalClasspath ++ externalClasspath
-  }
->>>>>>> 6a447be5
 }
 
 object Header {
