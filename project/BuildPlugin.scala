--- conflicted
+++ resolved
@@ -50,16 +50,7 @@
     Seq(sbt.Compile, sbt.Test).flatMap(sbt.inConfig(_)(ss))
 
   import sbt.{Test, TestFrameworks, Tests}
-<<<<<<< HEAD
-  val buildBase = Keys.baseDirectory in ThisBuild
-=======
   val buildBase = (ThisBuild / Keys.baseDirectory)
-  val buildIntegrationsBase = Def.settingKey[File]("The base directory for our integration builds.")
-  val twitterDodo = Def.settingKey[File]("The location of Twitter's dodo build tool")
-  val exportCommunityBuild = Def.taskKey[Unit]("Clone and export the community build.")
-  val lazyFullClasspath =
-    Def.taskKey[Seq[File]]("Return full classpath without forcing compilation")
->>>>>>> b0716798
 
   val bloopName = Def.settingKey[String]("The name to use in build info generated code")
   val nailgunClientLocation = Def.settingKey[sbt.File]("Where to find the python nailgun client")
@@ -85,65 +76,6 @@
   )
 
   import sbt.Compile
-<<<<<<< HEAD
-=======
-  val buildpressSettings: Seq[Def.Setting[_]] = List(
-    (Keys.run / Keys.fork) := true
-  )
-
-  import ohnosequences.sbt.GithubRelease.{keys => GHReleaseKeys}
-  val releaseSettings = Seq(
-    GHReleaseKeys.ghreleaseTitle := { tagName =>
-      tagName.toString
-    },
-    GHReleaseKeys.ghreleaseNotes := { tagName =>
-      IO.read(buildBase.value / "notes" / s"$tagName.md")
-    },
-    GHReleaseKeys.ghreleaseRepoOrg := "scalacenter",
-    GHReleaseKeys.ghreleaseRepoName := "bloop",
-    GHReleaseKeys.ghreleaseAssets ++= {
-      val baseDir = (ThisBuild / Keys.baseDirectory).value
-      val releaseTargetDir = Keys.target.value / "ghrelease-assets"
-
-      val originBloopWindowsBinary = Keys.target.value / "graalvm-binaries" / "bloop-windows"
-      val originBloopLinuxBinary = Keys.target.value / "graalvm-binaries" / "bloop-linux"
-      val originBloopMacosBinary = Keys.target.value / "graalvm-binaries" / "bloop-macos"
-      val targetBloopLinuxBinary = releaseTargetDir / "bloop-x86_64-pc-linux"
-      val targetBloopWindowsBinary = releaseTargetDir / "bloop-x86_64-pc-win32.exe"
-      val targetBloopMacosBinary = releaseTargetDir / "bloop-x86_64-apple-darwin"
-      IO.copyFile(originBloopWindowsBinary, targetBloopWindowsBinary)
-      IO.copyFile(originBloopLinuxBinary, targetBloopLinuxBinary)
-      IO.copyFile(originBloopMacosBinary, targetBloopMacosBinary)
-
-      val originBashCompletions = baseDir / "etc" / "bash-completions"
-      val originZshCompletions = baseDir / "etc" / "zsh-completions"
-      val originFishCompletions = baseDir / "etc" / "fish-completions"
-      val targetBashCompletions = releaseTargetDir / "bash-completions"
-      val targetZshCompletions = releaseTargetDir / "zsh-completions"
-      val targetFishCompletions = releaseTargetDir / "fish-completions"
-      IO.copyFile(originBashCompletions, targetBashCompletions)
-      IO.copyFile(originZshCompletions, targetZshCompletions)
-      IO.copyFile(originFishCompletions, targetFishCompletions)
-
-      val coursierJson = ReleaseUtils.bloopCoursierJson.value
-      List(
-        coursierJson,
-        targetBashCompletions,
-        targetZshCompletions,
-        targetFishCompletions,
-        targetBloopLinuxBinary,
-        targetBloopMacosBinary,
-        targetBloopWindowsBinary
-      )
-    },
-    createLocalHomebrewFormula := ReleaseUtils.createLocalHomebrewFormula.value,
-    createLocalScoopFormula := ReleaseUtils.createLocalScoopFormula.value,
-    createLocalArchPackage := ReleaseUtils.createLocalArchPackage.value,
-    updateHomebrewFormula := ReleaseUtils.updateHomebrewFormula.value,
-    updateScoopFormula := ReleaseUtils.updateScoopFormula.value,
-    updateArchPackage := ReleaseUtils.updateArchPackage.value
-  )
->>>>>>> b0716798
 
   import sbtbuildinfo.{BuildInfoKey, BuildInfoKeys}
   final val BloopBackendInfoKeys: List[BuildInfoKey] = {
@@ -192,84 +124,6 @@
     )
     commonKeys ++ extra
   }
-<<<<<<< HEAD
-=======
-
-  // Unused, just like `cloneKafka`
-  val GradleInfoKeys: List[BuildInfoKey] = List(
-    BuildInfoKey.map(Keys.state) {
-      case (_, state) =>
-        val integrationDirs = state
-          .get(gradleIntegrationDirs)
-          .getOrElse(sys.error("Fatal: integration dirs for gradle were not computed"))
-        "integrationDirs" -> integrationDirs
-    }
-  )
-
-  import sbtassembly.{AssemblyKeys, MergeStrategy}
-  val assemblySettings: Seq[Def.Setting[_]] = List(
-    (AssemblyKeys.assembly / Keys.mainClass) := Some("bloop.Bloop"),
-    (AssemblyKeys.assembly / Keys.test) := {},
-    (AssemblyKeys.assembly / AssemblyKeys.assemblyMergeStrategy) := {
-      case "LICENSE.md" => MergeStrategy.first
-      case "NOTICE.md" => MergeStrategy.first
-      case PathList("io", "github", "soc", "directories", _ @_*) => MergeStrategy.first
-      case x =>
-        val oldStrategy = (AssemblyKeys.assembly / AssemblyKeys.assemblyMergeStrategy).value
-        oldStrategy(x)
-    }
-  )
-
-  def shadedModuleSettings = List(
-    BloopShadingKeys.shadingNamespace := "bloop.shaded"
-  )
-
-  def sbtPluginSettings(
-      name: String,
-      sbtVersion: String
-  ): Seq[Def.Setting[_]] = List(
-    Keys.name := name,
-    Keys.sbtPlugin := true,
-    Keys.sbtVersion := sbtVersion,
-    Keys.target := (file("integrations") / "sbt-bloop" / "target" / sbtVersion).getAbsoluteFile,
-    Keys.publishMavenStyle :=
-      ReleaseEarlyKeys.releaseEarlyWith.value == ReleaseEarlyKeys.SonatypePublisher
-  )
-
-  def benchmarksSettings(dep: Reference): Seq[Def.Setting[_]] = List(
-    (Keys.publish / Keys.skip) := true,
-    BuildInfoKeys.buildInfoKeys := {
-      val fullClasspathFiles =
-        BuildInfoKey.map(BuildKeys.lazyFullClasspath.in(sbt.Compile).in(dep)) {
-          case (key, value) => ("fullCompilationClasspath", value.toList)
-        }
-      Seq[BuildInfoKey](
-        Keys.resourceDirectory in sbt.Test in dep,
-        fullClasspathFiles
-      )
-    },
-    BuildInfoKeys.buildInfoPackage := "bloop.benchmarks",
-    Keys.javaOptions ++= {
-      def refOf(version: String) = {
-        val HasSha = """(?:.+?)-([0-9a-f]{8})(?:\+\d{8}-\d{4})?""".r
-        version match {
-          case HasSha(sha) => sha
-          case _ => version
-        }
-      }
-      List(
-        "-Dsbt.launcher=" + (sys
-          .props("java.class.path")
-          .split(java.io.File.pathSeparatorChar)
-          .find(_.contains("sbt-launch"))
-          .getOrElse("")),
-        "-DbloopVersion=" + (dep / Keys.version).value,
-        "-DbloopRef=" + refOf((dep / Keys.version).value),
-        "-Dgit.localdir=" + buildBase.value.getAbsolutePath
-      )
-    }
-  )
->>>>>>> b0716798
 }
 
 object BuildImplementation {
@@ -284,16 +138,11 @@
     Developer(handle, fullName, email, url(s"https://github.com/$handle"))
 
   final val globalSettings: Seq[Def.Setting[_]] = Seq(
-<<<<<<< HEAD
-    BuildKeys.schemaVersion := "4.2-refresh-3"
-=======
     Keys.cancelable := true,
     BuildKeys.schemaVersion := "4.2-refresh-3",
     (Test / Keys.testOptions) += sbt.Tests.Argument("-oD"),
     Keys.onLoadMessage := Header.intro,
-    Keys.onLoad := BuildDefaults.bloopOnLoad.value,
     (Test / Keys.publishArtifact) := false
->>>>>>> b0716798
   )
 
   private final val ThisRepo = GitHub("scalacenter", "bloop")
@@ -327,19 +176,12 @@
           reasonableCompileOptions
       }
     },
-<<<<<<< HEAD
-    Keys.sources in (Compile, Keys.doc) := Nil,
-    Keys.sources in (Test, Keys.doc) := Nil,
-    Keys.publishArtifact in Test := false,
-    Keys.publishArtifact in (Compile, Keys.packageDoc) := {
-=======
     // Legal requirement: license and notice files must be in the published jar
     (Compile / Keys.resources) ++= BuildDefaults.getLicense.value,
     (Compile / Keys.doc / Keys.sources) := Nil,
     (Test / Keys.doc / Keys.sources) := Nil,
     (Test / Keys.publishArtifact) := false,
     (Compile / Keys.packageDoc / Keys.publishArtifact) := {
->>>>>>> b0716798
       val output = DynVerKeys.dynverGitDescribeOutput.value
       val version = Keys.version.value
       BuildDefaults.publishDocAndSourceArtifact(output, version)
@@ -365,46 +207,10 @@
   object BuildDefaults {
 
     import sbtbuildinfo.BuildInfoPlugin.{autoImport => BuildInfoKeys}
-<<<<<<< HEAD
 
     val frontendTestBuildSettings: Seq[Def.Setting[_]] = {
       sbtbuildinfo.BuildInfoPlugin.buildInfoScopedSettings(Test) ++ List(
-        BuildInfoKeys.buildInfoKeys in Test := {
-=======
-    val gradlePluginBuildSettings: Seq[Def.Setting[_]] = {
-      sbtbuildinfo.BuildInfoPlugin.buildInfoScopedSettings(Test) ++ List(
-        (Test / Keys.fork) := true,
-        Keys.resolvers ++= List(
-          MavenRepository("Gradle releases", "https://repo.gradle.org/gradle/libs-releases-local/"),
-          MavenRepository("Android plugin", "https://maven.google.com/"),
-          MavenRepository("Android dependencies", "https://repo.spring.io/plugins-release/")
-        ),
-        Keys.libraryDependencies ++= List(
-          Dependencies.gradleCore,
-          Dependencies.gradleToolingApi,
-          Dependencies.groovy,
-          Dependencies.gradleAndroidPlugin
-        ),
-        Keys.publishLocal := Keys.publishLocal.dependsOn(Keys.publishM2).value,
-        (Compile / Keys.unmanagedJars) := unmanagedJarsWithGradleApi.value,
-        BuildKeys.fetchGradleApi := {
-          val logger = Keys.streams.value.log
-          val targetDir = (Compile / Keys.baseDirectory).value / "lib"
-          GradleIntegration.fetchGradleApi(Dependencies.gradleVersion, targetDir, logger)
-        },
-        // Only generate for tests (they are not published and can contain user-dependent data)
-        (Compile / BuildInfoKeys.buildInfo) := Nil,
-        (Test / BuildInfoKeys.buildInfoPackage) := "bloop.internal.build",
-        (Test / BuildInfoKeys.buildInfoObject) := "BloopGradleIntegration"
-      )
-    }
-
-    val frontendTestBuildSettings: Seq[Def.Setting[_]] = {
-      sbtbuildinfo.BuildInfoPlugin.buildInfoScopedSettings(Test) ++ List(
-        BuildKeys.bloopCoursierJson := ReleaseUtils.bloopCoursierJson.value,
-        BuildKeys.bloopLocalCoursierJson := ReleaseUtils.bloopLocalCoursierJson.value,
         (Test / BuildInfoKeys.buildInfoKeys) := {
->>>>>>> b0716798
           import sbtbuildinfo.BuildInfoKey
           val junitTestJars = BuildInfoKey.map((Test / Keys.externalDependencyClasspath)) {
             case (_, classpath) =>
@@ -413,68 +219,11 @@
               "junitTestJars" -> junitJars
           }
 
-<<<<<<< HEAD
-          List(junitTestJars, Keys.baseDirectory in ThisBuild)
-=======
-          List(junitTestJars, BuildKeys.bloopCoursierJson, (ThisBuild / Keys.baseDirectory))
->>>>>>> b0716798
+          List(junitTestJars, ThisBuild / Keys.baseDirectory)
         },
         (Test / BuildInfoKeys.buildInfoPackage) := "bloop.internal.build",
         (Test / BuildInfoKeys.buildInfoObject) := "BuildTestInfo"
       )
-    }
-
-<<<<<<< HEAD
-=======
-    lazy val unmanagedJarsWithGradleApi: Def.Initialize[Task[Keys.Classpath]] = Def.taskDyn {
-      val unmanagedJarsTask = (Compile / Keys.unmanagedJars).taskValue
-      val _ = BuildKeys.fetchGradleApi.value
-      Def.task(unmanagedJarsTask.value)
-    }
-
-    import sbt.ScriptedPlugin.{autoImport => ScriptedKeys}
-    val scriptedSettings: Seq[Def.Setting[_]] = List(
-      ScriptedKeys.scriptedBufferLog := false,
-      ScriptedKeys.scriptedLaunchOpts := {
-        ScriptedKeys.scriptedLaunchOpts.value ++
-          Seq("-Xmx1024M", "-Dplugin.version=" + Keys.version.value)
-      }
-    )
-
-    val releaseEarlyPublish: Def.Initialize[Task[Unit]] = Def.task {
-      val logger = Keys.streams.value.log
-      val name = Keys.name.value
-      // We force publishSigned for all of the modules, yes or yes.
-      logger.info(Feedback.logReleaseSonatype(name))
-      Pgp.PgpKeys.publishSigned.value
-    }
-
-    def releaseEarlyAllModules(projects: Seq[sbt.ProjectReference]): Def.Initialize[Task[Unit]] = {
-      Def.taskDyn {
-        val filter = sbt.ScopeFilter(
-          sbt.inProjects(projects: _*),
-          sbt.inConfigurations(sbt.Compile)
-        )
-
-        ReleaseEarlyKeys.releaseEarly.all(filter).map(_ => ())
-      }
-    }
-
-    def publishLocalAllModules(projects: Seq[sbt.ProjectReference]): Def.Initialize[Task[Unit]] = {
-      Def.taskDyn {
-        val filter = sbt.ScopeFilter(
-          sbt.inProjects(projects: _*),
-          sbt.inConfigurations(sbt.Compile)
-        )
-
-        Keys.publishLocal.all(filter).map(_ => ())
-      }
-    }
-
-    val fixScalaVersionForSbtPlugin: Def.Initialize[String] = Def.setting {
-      val orig = Keys.scalaVersion.value
-      val is013 = (Keys.pluginCrossBuild / Keys.sbtVersion).value.startsWith("0.13")
-      if (is013) "2.10.7" else orig
     }
 
     // From sbt-sensible https://gitlab.com/fommil/sbt-sensible/issues/5, legal requirement
@@ -491,7 +240,6 @@
       Seq(fileWithFallback("LICENSE.md"), fileWithFallback("NOTICE.md"))
     }
 
->>>>>>> b0716798
     /**
      * This setting figures out whether the version is a snapshot or not and configures
      * the source and doc artifacts that are published by the build.
@@ -504,175 +252,6 @@
       val isStable = info.map(_.dirtySuffix.value.isEmpty)
       !isStable.exists(stable => !stable || version.endsWith("-SNAPSHOT"))
     }
-  }
-<<<<<<< HEAD
-=======
-
-  import java.util.Locale
-  import sbt.MessageOnlyException
-  import sbt.{Compile}
-  import scala.sys.process.Process
-  import java.nio.file.Files
-  val buildpressHomePath = System.getProperty("user.home") + "/.buildpress"
-  def exportCommunityBuild(
-      buildpress: Reference,
-      circeConfig210: Reference,
-      circeConfig212: Reference,
-      sbtBloop013: Reference,
-      sbtBloop10: Reference
-  ) = Def.taskDyn {
-    val isWindows: Boolean =
-      System.getProperty("os.name").toLowerCase(Locale.ENGLISH).contains("windows")
-    if (isWindows) Def.task(println("Skipping export community build in Windows."))
-    else {
-      val baseDir = (ThisBuild / Keys.baseDirectory).value
-      val pluginMainDir = baseDir / "integrations" / "sbt-bloop" / "src" / "main"
-
-      // Only sbt sources are added, add new plugin sources when other build tools are supported
-      val allPluginSourceDirs = Set(
-        baseDir / "config" / "src" / "main" / "scala",
-        baseDir / "config" / "src" / "main" / "scala-2.10",
-        baseDir / "config" / "src" / "main" / "scala-2.11",
-        baseDir / "config" / "src" / "main" / "scala-2.12",
-        baseDir / "config" / "src" / "main" / "scala-2.11-12",
-        pluginMainDir / "scala",
-        pluginMainDir / "scala-2.10",
-        pluginMainDir / "scala-2.12",
-        pluginMainDir / s"scala-sbt-0.13",
-        pluginMainDir / s"scala-sbt-1.0"
-      )
-
-      val allPluginSourceFiles = allPluginSourceDirs.flatMap { sourceDir =>
-        val sourcePath = sourceDir.toPath
-        if (!Files.exists(sourcePath)) Nil
-        else pathFilesUnder(sourcePath, "glob:**.{scala,java}").map(_.toFile)
-      }.toSet
-
-      var regenerate: Boolean = false
-      val state = Keys.state.value
-      val globalBase = sbt.BuildPaths.getGlobalBase(state)
-      val stagingDir = sbt.BuildPaths.getStagingDirectory(state, globalBase)
-      java.nio.file.Files.createDirectories(stagingDir.toPath)
-      val cacheDirectory = stagingDir./("community-build-cache")
-      val regenerationFile = stagingDir./("regeneration-file.txt")
-      val cachedGenerate = FileFunction.cached(cacheDirectory, sbt.util.FileInfo.hash) { _ =>
-        // Publish local snapshots via Twitter dodo's build tool for exporting the build to work
-        val cmd =
-          "bash" :: BuildKeys.twitterDodo.value.getAbsolutePath :: "--no-test" :: "finagle" :: Nil
-        val dodoSetUp = Process(cmd, baseDir).!
-        if (dodoSetUp != 0)
-          throw new MessageOnlyException(
-            "Failed to publish local snapshots for twitter projects."
-          )
-
-        // Write a dummy regeneration file for the caching to work
-        regenerate = true
-        IO.write(regenerationFile, "true")
-        Set(regenerationFile)
-      }
-
-      val s = Keys.streams.value
-      val mainClass = "buildpress.Main"
-      val bloopVersion = Keys.version.value
-
-      cachedGenerate(allPluginSourceFiles)
-      Def.task {
-        // Publish the projects before we invoke buildpress
-        (circeConfig210 / Keys.publishLocal).value
-        (circeConfig212 / Keys.publishLocal).value
-        (sbtBloop013 / Keys.publishLocal).value
-        (sbtBloop10 / Keys.publishLocal).value
-
-        val file = Keys.resourceDirectory
-          .in(Compile)
-          .in(buildpress)
-          .value
-          ./("bloop-community-build.buildpress")
-
-        // We regenerate again if something in the plugin sources has changed
-        val regenerateArgs = if (regenerate) List("--regenerate") else Nil
-        val buildpressArgs = List(
-          "--input",
-          file.toString,
-          "--buildpress-home",
-          buildpressHomePath,
-          "--bloop-version",
-          bloopVersion
-        ) ++ regenerateArgs
-
-        import sbt.internal.util.Attributed.data
-        val classpath = (Keys.fullClasspath in Compile in buildpress).value
-        val runner = (Keys.runner in (Compile, Keys.run) in buildpress).value
-        runner.run(mainClass, data(classpath), buildpressArgs, s.log).get
-      }
-    }
-  }
-
-  import java.io.IOException
-  import java.nio.file.attribute.BasicFileAttributes
-  import java.nio.file.{FileSystems, FileVisitOption, FileVisitResult, FileVisitor, Files, Path}
-  def pathFilesUnder(
-      base: Path,
-      pattern: String,
-      maxDepth: Int = Int.MaxValue
-  ): List[Path] = {
-    val out = collection.mutable.ListBuffer.empty[Path]
-    val matcher = FileSystems.getDefault.getPathMatcher(pattern)
-
-    val visitor = new FileVisitor[Path] {
-      def visitFile(file: Path, attributes: BasicFileAttributes): FileVisitResult = {
-        if (matcher.matches(file)) out += file
-        FileVisitResult.CONTINUE
-      }
-
-      def visitFileFailed(
-          t: Path,
-          e: IOException
-      ): FileVisitResult = FileVisitResult.CONTINUE
-
-      def preVisitDirectory(
-          directory: Path,
-          attributes: BasicFileAttributes
-      ): FileVisitResult = FileVisitResult.CONTINUE
-
-      def postVisitDirectory(
-          directory: Path,
-          exception: IOException
-      ): FileVisitResult = FileVisitResult.CONTINUE
-    }
-
-    val opts = java.util.EnumSet.of(FileVisitOption.FOLLOW_LINKS)
-    Files.walkFileTree(base, opts, maxDepth, visitor)
-    out.toList
-  }
-
-  final lazy val lazyInternalDependencyClasspath: Def.Initialize[Task[Seq[File]]] = {
-    Def.taskDyn {
-      val currentProject = Keys.thisProjectRef.value
-      val data = Keys.settingsData.value
-      val deps = Keys.buildDependencies.value
-      val conf = Keys.classpathConfiguration.value
-      val self = Keys.configuration.value
-
-      import scala.collection.JavaConverters._
-      val visited = sbt.Classpaths.interSort(currentProject, conf, data, deps)
-      val productDirs = (new java.util.LinkedHashSet[Task[Seq[File]]]).asScala
-      for ((dep, c) <- visited) {
-        if ((dep != currentProject) || (conf.name != c && self.name != c)) {
-          val classpathKey = (dep / sbt.ConfigKey(c) / Keys.productDirectories)
-          productDirs += classpathKey.get(data).getOrElse(sbt.std.TaskExtra.constant(Nil))
-        }
-      }
-
-      val generatedTask = productDirs.toList.join.map(_.flatten.distinct)
-      Def.task(generatedTask.value)
-    }
-  }
-
-  final lazy val lazyDependencyClasspath: Def.Initialize[Task[Seq[File]]] = Def.task {
-    val internalClasspath = lazyInternalDependencyClasspath.value
-    val externalClasspath = Keys.externalDependencyClasspath.value.map(_.data)
-    internalClasspath ++ externalClasspath
   }
 }
 
@@ -689,5 +268,4 @@
       |   ***        An effort funded by the Scala Center         ***
       |   ***********************************************************
     """.stripMargin
->>>>>>> b0716798
 }