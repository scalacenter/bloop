exportJars := true
addSbtPlugin("org.portable-scala" % "sbt-scalajs-crossproject" % "1.0.0")
addSbtPlugin("org.scala-js" % "sbt-scalajs" % "1.6.0")
addSbtPlugin("com.dwijnand" % "sbt-dynver" % "4.1.1")
addSbtPlugin("org.scalameta" % "sbt-scalafmt" % "2.0.4")
addSbtPlugin("com.eed3si9n" % "sbt-buildinfo" % "0.11.0")
addSbtPlugin("com.typesafe.sbt" % "sbt-git" % "1.0.2")
addSbtPlugin("com.typesafe.sbt" % "sbt-site" % "1.3.1")
addSbtPlugin("com.typesafe.sbt" % "sbt-ghpages" % "0.6.2")
addSbtPlugin("org.scala-debugger" % "sbt-jdi-tools" % "1.1.1")

addSbtPlugin("com.github.sbt" % "sbt-ci-release" % "1.5.9")

<<<<<<< HEAD
libraryDependencies ++= List(
  "org.eclipse.jgit" % "org.eclipse.jgit" % "5.12.0.202106070339-r",
  "org.eclipse.jgit" % "org.eclipse.jgit.ssh.jsch" % "5.12.0.202106070339-r",
  "commons-codec" % "commons-codec" % "1.11"
)
=======
updateOptions := updateOptions.value.withLatestSnapshots(false)
val `bloop-build` = project
  .in(file("."))
  .dependsOn(`bloop-shaded-plugin`)
  .settings(
    exportJars := true,
    addSbtPlugin("org.portable-scala" % "sbt-scalajs-crossproject" % "1.0.0"),
    addSbtPlugin("org.scala-js" % "sbt-scalajs" % "1.6.0"),
    addSbtPlugin("com.dwijnand" % "sbt-dynver" % "4.1.1"),
    addSbtPlugin("ohnosequences" % "sbt-github-release" % "0.7.0"),
    addSbtPlugin("com.scalawilliam.esbeetee" % "sbt-vspp" % "0.4.11"),
    addSbtPlugin("org.scalameta" % "sbt-scalafmt" % "2.0.4"),
    addSbtPlugin("com.eed3si9n" % "sbt-buildinfo" % "0.11.0"),
    addSbtPlugin("pl.project13.scala" % "sbt-jmh" % "0.3.3"),
    addSbtPlugin("com.eed3si9n" % "sbt-assembly" % "0.15.0"),
    addSbtPlugin("com.typesafe.sbt" % "sbt-git" % "1.0.2"),
    addSbtPlugin("ch.epfl.scala" % "sbt-release-early" % "2.1.1+4-9d76569a"),
    addSbtPlugin("org.scalameta" % "sbt-mdoc" % "2.3.0"),
    addSbtPlugin("org.scala-debugger" % "sbt-jdi-tools" % "1.1.1"),
    addSbtPlugin("com.typesafe.sbt" % "sbt-native-packager" % "1.7.6"),
    // We need to add libdeps for the maven integration plugin to work
    libraryDependencies ++= List(
      "org.eclipse.jgit" % "org.eclipse.jgit" % "5.12.0.202106070339-r",
      "org.eclipse.jgit" % "org.eclipse.jgit.ssh.jsch" % "5.12.0.202106070339-r",
      "org.apache.maven.plugin-tools" % "maven-plugin-tools-api" % mvnPluginToolsVersion,
      "org.apache.maven.plugin-tools" % "maven-plugin-annotations" % mvnPluginToolsVersion,
      "org.apache.maven.plugin-tools" % "maven-plugin-tools-generators" % mvnPluginToolsVersion,
      "org.apache.maven.plugin-tools" % "maven-plugin-tools-annotations" % mvnPluginToolsVersion,
      "org.apache.maven" % "maven-core" % mvnVersion,
      "org.apache.maven" % "maven-plugin-api" % mvnVersion,
      "org.apache.maven" % "maven-model-builder" % mvnVersion,
      "commons-codec" % "commons-codec" % "1.11"
    ),
    // 5 hours to find that this had to be overridden because conflicted with sbt-pom-reader
    dependencyOverrides ++= List("org.apache.maven" % "maven-settings" % mvnVersion),
    // Add options to enable sbt-shading plugin sources
    libraryDependencies += {
      ("ch.epfl.scala" % "jarjar" % "1.7.2-patched")
        .exclude("org.apache.maven", "maven-plugin-api")
        .exclude("org.apache.ant", "ant")
    },
    (Compile / unmanagedSourceDirectories) ++= {
      val baseDir = baseDirectory.value.getParentFile
      List(
        baseDir / "sbt-shading" / "src" / "main" / "scala",
        baseDir / "sbt-shading" / "src" / "main" / "java"
      )
    }
  )

Keys.onLoad in Global := {
  val oldOnLoad = (Keys.onLoad in Global).value
  oldOnLoad.andThen { state =>
    val files = IO.listFiles(state.baseDir / "benchmark-bridge")
    if (!files.isEmpty) state
    else {
      throw new sbt.internal.util.MessageOnlyException(
        """
          |It looks like you didn't fully set up Bloop after cloning (git submodules are missing).
          |Read the contributing guide for more information: https://scalacenter.github.io/bloop/docs/contributing-guide#set-the-repository-up""".stripMargin
      )
    }
  }
}
>>>>>>> 39127531
<|MERGE_RESOLUTION|>--- conflicted
+++ resolved
@@ -5,81 +5,12 @@
 addSbtPlugin("org.scalameta" % "sbt-scalafmt" % "2.0.4")
 addSbtPlugin("com.eed3si9n" % "sbt-buildinfo" % "0.11.0")
 addSbtPlugin("com.typesafe.sbt" % "sbt-git" % "1.0.2")
-addSbtPlugin("com.typesafe.sbt" % "sbt-site" % "1.3.1")
-addSbtPlugin("com.typesafe.sbt" % "sbt-ghpages" % "0.6.2")
 addSbtPlugin("org.scala-debugger" % "sbt-jdi-tools" % "1.1.1")
 
 addSbtPlugin("com.github.sbt" % "sbt-ci-release" % "1.5.9")
 
-<<<<<<< HEAD
 libraryDependencies ++= List(
   "org.eclipse.jgit" % "org.eclipse.jgit" % "5.12.0.202106070339-r",
   "org.eclipse.jgit" % "org.eclipse.jgit.ssh.jsch" % "5.12.0.202106070339-r",
   "commons-codec" % "commons-codec" % "1.11"
-)
-=======
-updateOptions := updateOptions.value.withLatestSnapshots(false)
-val `bloop-build` = project
-  .in(file("."))
-  .dependsOn(`bloop-shaded-plugin`)
-  .settings(
-    exportJars := true,
-    addSbtPlugin("org.portable-scala" % "sbt-scalajs-crossproject" % "1.0.0"),
-    addSbtPlugin("org.scala-js" % "sbt-scalajs" % "1.6.0"),
-    addSbtPlugin("com.dwijnand" % "sbt-dynver" % "4.1.1"),
-    addSbtPlugin("ohnosequences" % "sbt-github-release" % "0.7.0"),
-    addSbtPlugin("com.scalawilliam.esbeetee" % "sbt-vspp" % "0.4.11"),
-    addSbtPlugin("org.scalameta" % "sbt-scalafmt" % "2.0.4"),
-    addSbtPlugin("com.eed3si9n" % "sbt-buildinfo" % "0.11.0"),
-    addSbtPlugin("pl.project13.scala" % "sbt-jmh" % "0.3.3"),
-    addSbtPlugin("com.eed3si9n" % "sbt-assembly" % "0.15.0"),
-    addSbtPlugin("com.typesafe.sbt" % "sbt-git" % "1.0.2"),
-    addSbtPlugin("ch.epfl.scala" % "sbt-release-early" % "2.1.1+4-9d76569a"),
-    addSbtPlugin("org.scalameta" % "sbt-mdoc" % "2.3.0"),
-    addSbtPlugin("org.scala-debugger" % "sbt-jdi-tools" % "1.1.1"),
-    addSbtPlugin("com.typesafe.sbt" % "sbt-native-packager" % "1.7.6"),
-    // We need to add libdeps for the maven integration plugin to work
-    libraryDependencies ++= List(
-      "org.eclipse.jgit" % "org.eclipse.jgit" % "5.12.0.202106070339-r",
-      "org.eclipse.jgit" % "org.eclipse.jgit.ssh.jsch" % "5.12.0.202106070339-r",
-      "org.apache.maven.plugin-tools" % "maven-plugin-tools-api" % mvnPluginToolsVersion,
-      "org.apache.maven.plugin-tools" % "maven-plugin-annotations" % mvnPluginToolsVersion,
-      "org.apache.maven.plugin-tools" % "maven-plugin-tools-generators" % mvnPluginToolsVersion,
-      "org.apache.maven.plugin-tools" % "maven-plugin-tools-annotations" % mvnPluginToolsVersion,
-      "org.apache.maven" % "maven-core" % mvnVersion,
-      "org.apache.maven" % "maven-plugin-api" % mvnVersion,
-      "org.apache.maven" % "maven-model-builder" % mvnVersion,
-      "commons-codec" % "commons-codec" % "1.11"
-    ),
-    // 5 hours to find that this had to be overridden because conflicted with sbt-pom-reader
-    dependencyOverrides ++= List("org.apache.maven" % "maven-settings" % mvnVersion),
-    // Add options to enable sbt-shading plugin sources
-    libraryDependencies += {
-      ("ch.epfl.scala" % "jarjar" % "1.7.2-patched")
-        .exclude("org.apache.maven", "maven-plugin-api")
-        .exclude("org.apache.ant", "ant")
-    },
-    (Compile / unmanagedSourceDirectories) ++= {
-      val baseDir = baseDirectory.value.getParentFile
-      List(
-        baseDir / "sbt-shading" / "src" / "main" / "scala",
-        baseDir / "sbt-shading" / "src" / "main" / "java"
-      )
-    }
-  )
-
-Keys.onLoad in Global := {
-  val oldOnLoad = (Keys.onLoad in Global).value
-  oldOnLoad.andThen { state =>
-    val files = IO.listFiles(state.baseDir / "benchmark-bridge")
-    if (!files.isEmpty) state
-    else {
-      throw new sbt.internal.util.MessageOnlyException(
-        """
-          |It looks like you didn't fully set up Bloop after cloning (git submodules are missing).
-          |Read the contributing guide for more information: https://scalacenter.github.io/bloop/docs/contributing-guide#set-the-repository-up""".stripMargin
-      )
-    }
-  }
-}
->>>>>>> 39127531
+)