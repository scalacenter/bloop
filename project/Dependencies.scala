--- conflicted
+++ resolved
@@ -18,14 +18,7 @@
   val junitVersion = "0.13.3"
   val directoryWatcherVersion = "0.8.0+6-f651bd93"
   val monixVersion = "3.2.0"
-<<<<<<< HEAD
   val jsoniterVersion = "2.4.0"
-=======
-  val circeVersion = "0.9.3"
-  val jsoniterVersion = "2.13.3.2"
-  val circeVersion213 = "0.12.2"
-  val shapelessVersion = "2.3.4"
->>>>>>> 768bd9ba
   val scalaNative04Version = "0.4.0"
   val scalaJs1Version = "1.3.1"
   val scalaJsEnvsVersion = "1.1.1"
