package build

object Dependencies {
  val Scala212Version = "2.12.15"
  val Scala213Version = "2.13.8"

  // Keep in sync in BloopComponentCompiler
  val zincVersion = "1.7.2"

  val bspVersion = "2.1.0-M3"

  val scalazVersion = "7.2.20"
  val lmVersion = "1.1.5"
  val caseAppVersion = "2.0.6"
  val sourcecodeVersion = "0.3.0"
  val sbtTestInterfaceVersion = "1.0"
  val sbtTestAgentVersion = "1.4.4"
  val junitVersion = "0.13.3"
  val directoryWatcherVersion = "0.8.0+6-f651bd93"
  val monixVersion = "3.2.0"
  val jsoniterVersion = "2.4.0"
  val scalaNative04Version = "0.4.0"
  val scalaJs1Version = "1.3.1"
  val scalaJsEnvsVersion = "1.1.1"
  val xxHashVersion = "1.3.0"
  val ztVersion = "1.13"
  val difflibVersion = "1.3.0"
  val braveVersion = "5.6.1"
  val zipkinSenderVersion = "2.7.15"
  val asmVersion = "7.0"
  val snailgunVersion = "0.4.1-sc2"
  val debugAdapterVersion = "3.0.5"
<<<<<<< HEAD
  val coursierInterfaceVersion = "1.0.7"
=======
  val bloopConfigVersion = "1.5.5"
>>>>>>> 2c83736a

  import sbt.librarymanagement.syntax.stringToOrganization
  val zinc = "org.scala-sbt" %% "zinc" % zincVersion
  val bsp4s = "ch.epfl.scala" %% "bsp4s" % bspVersion
<<<<<<< HEAD
  val nailgun = "io.github.alexarchambault.bleep" % "nailgun-server" % "1.0.4"
=======
  val bsp4j = "ch.epfl.scala" % "bsp4j" % bspVersion
  val nailgun = "ch.epfl.scala" % "nailgun-server" % nailgunVersion
  val bloopConfig = "ch.epfl.scala" %% "bloop-config" % bloopConfigVersion
>>>>>>> 2c83736a

  val libraryManagement = "org.scala-sbt" %% "librarymanagement-ivy" % lmVersion
  val log4j = "org.apache.logging.log4j" % "log4j-core" % "2.17.1"
  val scalazCore = "org.scalaz" %% "scalaz-core" % scalazVersion
  val scalazConcurrent = "org.scalaz" %% "scalaz-concurrent" % scalazVersion
  val coursierInterface = "io.get-coursier" % "interface" % coursierInterfaceVersion
  val caseApp = "com.github.alexarchambault" %% "case-app" % caseAppVersion
  val sourcecode = "com.lihaoyi" %% "sourcecode" % sourcecodeVersion
  val sbtTestInterface = "org.scala-sbt" % "test-interface" % sbtTestInterfaceVersion
  val sbtTestAgent = "org.scala-sbt" % "test-agent" % sbtTestAgentVersion
  val logback = "ch.qos.logback" % "logback-classic" % "1.2.3"

  val utest = "com.lihaoyi" %% "utest" % "0.8.1"
  val pprint = "com.lihaoyi" %% "pprint" % "0.8.1"
  val scalacheck = "org.scalacheck" %% "scalacheck" % "1.14.3"
  val junit = "com.github.sbt" % "junit-interface" % junitVersion
  val directoryWatcher = "ch.epfl.scala" % "directory-watcher" % directoryWatcherVersion
  val difflib = "com.googlecode.java-diff-utils" % "diffutils" % difflibVersion

  import sbt.Provided

  val monix = "io.monix" %% "monix" % monixVersion
  val jsoniterCore =
    "com.github.plokhotnyuk.jsoniter-scala" %% "jsoniter-scala-core" % jsoniterVersion
  val jsoniterMacros =
    "com.github.plokhotnyuk.jsoniter-scala" %% "jsoniter-scala-macros" % jsoniterVersion
  val scalaDebugAdapter = "ch.epfl.scala" %% "scala-debug-adapter" % debugAdapterVersion

  val scalaNativeTools04 = "org.scala-native" %% "tools" % scalaNative04Version % Provided

  val scalaJsLinker1 = "org.scala-js" %% "scalajs-linker" % scalaJs1Version % Provided
  val scalaJsEnvs1 = "org.scala-js" %% "scalajs-js-envs" % scalaJsEnvsVersion % Provided
  val scalaJsEnvNode1 = "org.scala-js" %% "scalajs-env-nodejs" % scalaJsEnvsVersion % Provided
  val scalaJsEnvJsdomNode1 = "org.scala-js" %% "scalajs-env-jsdom-nodejs" % "1.1.0" % Provided
  val scalaJsSbtTestAdapter1 =
    "org.scala-js" %% "scalajs-sbt-test-adapter" % scalaJs1Version % Provided
  val scalaJsLogging1 = "org.scala-js" %% "scalajs-logging" % "1.1.1" % Provided

  val xxHashLibrary = "net.jpountz.lz4" % "lz4" % xxHashVersion
  val zt = "org.zeroturnaround" % "zt-zip" % ztVersion

  val brave = "io.zipkin.brave" % "brave" % braveVersion
  val zipkinSender = "io.zipkin.reporter2" % "zipkin-sender-urlconnection" % zipkinSenderVersion

  val asm = "org.ow2.asm" % "asm" % asmVersion
  val asmUtil = "org.ow2.asm" % "asm-util" % asmVersion

  val libdaemonjvm = "io.github.alexarchambault.libdaemon" %% "libdaemon" % "0.0.10"
}<|MERGE_RESOLUTION|>--- conflicted
+++ resolved
@@ -30,22 +30,14 @@
   val asmVersion = "7.0"
   val snailgunVersion = "0.4.1-sc2"
   val debugAdapterVersion = "3.0.5"
-<<<<<<< HEAD
+  val bloopConfigVersion = "1.5.5"
   val coursierInterfaceVersion = "1.0.7"
-=======
-  val bloopConfigVersion = "1.5.5"
->>>>>>> 2c83736a
 
   import sbt.librarymanagement.syntax.stringToOrganization
   val zinc = "org.scala-sbt" %% "zinc" % zincVersion
   val bsp4s = "ch.epfl.scala" %% "bsp4s" % bspVersion
-<<<<<<< HEAD
   val nailgun = "io.github.alexarchambault.bleep" % "nailgun-server" % "1.0.4"
-=======
-  val bsp4j = "ch.epfl.scala" % "bsp4j" % bspVersion
-  val nailgun = "ch.epfl.scala" % "nailgun-server" % nailgunVersion
   val bloopConfig = "ch.epfl.scala" %% "bloop-config" % bloopConfigVersion
->>>>>>> 2c83736a
 
   val libraryManagement = "org.scala-sbt" %% "librarymanagement-ivy" % lmVersion
   val log4j = "org.apache.logging.log4j" % "log4j-core" % "2.17.1"
