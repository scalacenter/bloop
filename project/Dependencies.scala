--- conflicted
+++ resolved
@@ -20,12 +20,7 @@
   val monixVersion = "3.2.0"
   val jsoniterVersion = "2.13.3.2"
   val scalaNative04Version = "0.4.9"
-<<<<<<< HEAD
-  val scalaJs1Version = "1.3.1"
-=======
-  val scalaJs06Version = "0.6.33"
   val scalaJs1Version = "1.12.0"
->>>>>>> 3a69be45
   val scalaJsEnvsVersion = "1.1.1"
   val xxHashVersion = "1.3.0"
   val ztVersion = "1.13"
