--- conflicted
+++ resolved
@@ -51,13 +51,8 @@
   val logback = "ch.qos.logback" % "logback-classic" % "1.2.3"
 
   val utest = "com.lihaoyi" %% "utest" % "0.6.9"
-<<<<<<< HEAD
-  val pprint = "com.lihaoyi" %% "pprint" % "0.5.5"
+  val pprint = "com.lihaoyi" %% "pprint" % "0.5.9"
   val scalacheck = "org.scalacheck" %% "scalacheck" % "1.14.3"
-=======
-  val pprint = "com.lihaoyi" %% "pprint" % "0.5.9"
-  val scalacheck = "org.scalacheck" %% "scalacheck" % "1.13.4"
->>>>>>> 1b0777db
   val junit = "com.github.sbt" % "junit-interface" % junitVersion
   val directoryWatcher = "ch.epfl.scala" % "directory-watcher" % directoryWatcherVersion
   val difflib = "com.googlecode.java-diff-utils" % "diffutils" % difflibVersion
