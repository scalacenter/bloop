--- conflicted
+++ resolved
@@ -1,15 +1,8 @@
 package build
 
 object Dependencies {
-<<<<<<< HEAD
-  val Scala212Version = "2.12.15"
-  val Scala213Version = "2.13.7"
-=======
-  val Scala210Version = "2.10.7"
-  val Scala211Version = "2.11.12"
   val Scala212Version = "2.12.15"
   val Scala213Version = "2.13.8"
->>>>>>> 8e6243dc
 
   // Keep in sync in BloopComponentCompiler
   val zincVersion = "1.3.0-M4+47-d881fa2f"
