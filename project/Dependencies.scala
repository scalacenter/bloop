--- conflicted
+++ resolved
@@ -3,11 +3,7 @@
 object Dependencies {
   val Scala210Version = "2.10.7"
   val Scala211Version = "2.11.12"
-<<<<<<< HEAD
-  val Scala212Version = "2.12.8"
-=======
   val Scala212Version = "2.12.15"
->>>>>>> 8e6243dc
   val Scala213Version = "2.13.8"
 
   val Sbt013Version = "0.13.18"
