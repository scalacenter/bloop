--- conflicted
+++ resolved
@@ -1,13 +1,7 @@
 package build
 
 object Dependencies {
-<<<<<<< HEAD
-  val Scala212Version = "2.12.15"
-=======
-  val Scala210Version = "2.10.7"
-  val Scala211Version = "2.11.12"
   val Scala212Version = "2.12.17"
->>>>>>> aed542c7
   val Scala213Version = "2.13.8"
 
   // Keep in sync in BloopComponentCompiler
@@ -16,12 +10,7 @@
   val bspVersion = "2.1.0-M3"
 
   val scalazVersion = "7.2.35"
-<<<<<<< HEAD
-  val lmVersion = "1.1.5"
-=======
   val lmVersion = "1.8.0"
-  val configDirsVersion = "26"
->>>>>>> aed542c7
   val caseAppVersion = "2.0.6"
   val sourcecodeVersion = "0.3.0"
   val sbtTestInterfaceVersion = "1.0"
