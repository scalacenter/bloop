package build

import sbt.librarymanagement.syntax.stringToOrganization
import sbt.Provided

object Dependencies {
  val Scala212Version = "2.12.17"
  val Scala213Version = "2.13.8"

  // Keep in sync in BloopComponentCompiler
  val zincVersion = "1.8.0"

  val bspVersion = "2.1.0-M3"

  val scalazVersion = "7.3.7"
  val lmVersion = "1.8.0"
  val caseAppVersion = "2.0.6"
  val sourcecodeVersion = "0.3.0"
  val sbtTestInterfaceVersion = "1.0"
  val sbtTestAgentVersion = "1.8.2"
  val junitVersion = "0.13.3"
  val directoryWatcherVersion = "0.8.0+6-f651bd93"
  val monixVersion = "3.2.0"
  val jsoniterVersion = "2.13.3.2"
<<<<<<< HEAD
  val scalaNative04Version = "0.4.10"
=======
  val shapelessVersion = "2.3.4"
  val scalaNative04Version = "0.4.11"
  val scalaJs06Version = "0.6.33"
>>>>>>> 18c46771
  val scalaJs1Version = "1.13.0"
  val scalaJsEnvsVersion = "1.1.1"
  val xxHashVersion = "1.3.0"
  val ztVersion = "1.15"
  val difflibVersion = "1.3.0"
  val braveVersion = "5.15.0"
  val zipkinSenderVersion = "2.16.3"
<<<<<<< HEAD
  val asmVersion = "9.4"
  val snailgunVersion = "0.4.1-sc2"
=======
  val jnaVersion = "5.13.0"
  val asmVersion = "9.5"
  val snailgunVersion = "0.4.0"
  val ztExecVersion = "1.12"
>>>>>>> 18c46771
  val debugAdapterVersion = "3.0.7"
  val bloopConfigVersion = "1.5.5"
  val coursierInterfaceVersion = "1.0.13"

  val zinc = "org.scala-sbt" %% "zinc" % zincVersion
  val bsp4s = "ch.epfl.scala" %% "bsp4s" % bspVersion
  val nailgun = "io.github.alexarchambault.bleep" % "nailgun-server" % "1.0.4"
  val bloopConfig = "ch.epfl.scala" %% "bloop-config" % bloopConfigVersion

  val libraryManagement = "org.scala-sbt" %% "librarymanagement-ivy" % lmVersion
  val log4j = "org.apache.logging.log4j" % "log4j-core" % "2.20.0"
  val scalazCore = "org.scalaz" %% "scalaz-core" % scalazVersion
  val coursierInterface = "io.get-coursier" % "interface" % coursierInterfaceVersion
  val caseApp = "com.github.alexarchambault" %% "case-app" % caseAppVersion
  val sourcecode = "com.lihaoyi" %% "sourcecode" % sourcecodeVersion
  val sbtTestInterface = "org.scala-sbt" % "test-interface" % sbtTestInterfaceVersion
  val sbtTestAgent = "org.scala-sbt" % "test-agent" % sbtTestAgentVersion
<<<<<<< HEAD
  val logback = "ch.qos.logback" % "logback-classic" % "1.2.3"
=======
  val snailgun = ("me.vican.jorge" %% "snailgun-cli" % snailgunVersion)
  val ztExec = "org.zeroturnaround" % "zt-exec" % ztExecVersion
  val slf4jNop = "org.slf4j" % "slf4j-nop" % "2.0.7"
>>>>>>> 18c46771

  val utest = "com.lihaoyi" %% "utest" % "0.8.1"
  val pprint = "com.lihaoyi" %% "pprint" % "0.8.1"
  val junit = "com.github.sbt" % "junit-interface" % junitVersion
  val directoryWatcher = "ch.epfl.scala" % "directory-watcher" % directoryWatcherVersion
  val difflib = "com.googlecode.java-diff-utils" % "diffutils" % difflibVersion

  val monix = "io.monix" %% "monix" % monixVersion
  val jsoniterCore =
    "com.github.plokhotnyuk.jsoniter-scala" %% "jsoniter-scala-core" % jsoniterVersion
  val jsoniterMacros =
    "com.github.plokhotnyuk.jsoniter-scala" %% "jsoniter-scala-macros" % jsoniterVersion
  val scalaDebugAdapter = "ch.epfl.scala" %% "scala-debug-adapter" % debugAdapterVersion

  val scalaNativeTools04 = "org.scala-native" %% "tools" % scalaNative04Version % Provided

  val scalaJsLinker1 = "org.scala-js" %% "scalajs-linker" % scalaJs1Version % Provided
  val scalaJsEnvs1 = "org.scala-js" %% "scalajs-js-envs" % scalaJsEnvsVersion % Provided
  val scalaJsEnvNode1 = "org.scala-js" %% "scalajs-env-nodejs" % scalaJsEnvsVersion % Provided
  val scalaJsEnvJsdomNode1 = "org.scala-js" %% "scalajs-env-jsdom-nodejs" % "1.1.0" % Provided
  val scalaJsSbtTestAdapter1 =
    "org.scala-js" %% "scalajs-sbt-test-adapter" % scalaJs1Version % Provided
  val scalaJsLogging1 = "org.scala-js" %% "scalajs-logging" % "1.1.1" % Provided

  val xxHashLibrary = "net.jpountz.lz4" % "lz4" % xxHashVersion
  val zt = "org.zeroturnaround" % "zt-zip" % ztVersion

  val brave = "io.zipkin.brave" % "brave" % braveVersion
  val zipkinSender = "io.zipkin.reporter2" % "zipkin-sender-urlconnection" % zipkinSenderVersion

  val asm = "org.ow2.asm" % "asm" % asmVersion
  val asmUtil = "org.ow2.asm" % "asm-util" % asmVersion

  val libdaemonjvm = "io.github.alexarchambault.libdaemon" %% "libdaemon" % "0.0.11"
}<|MERGE_RESOLUTION|>--- conflicted
+++ resolved
@@ -22,13 +22,7 @@
   val directoryWatcherVersion = "0.8.0+6-f651bd93"
   val monixVersion = "3.2.0"
   val jsoniterVersion = "2.13.3.2"
-<<<<<<< HEAD
-  val scalaNative04Version = "0.4.10"
-=======
-  val shapelessVersion = "2.3.4"
   val scalaNative04Version = "0.4.11"
-  val scalaJs06Version = "0.6.33"
->>>>>>> 18c46771
   val scalaJs1Version = "1.13.0"
   val scalaJsEnvsVersion = "1.1.1"
   val xxHashVersion = "1.3.0"
@@ -36,15 +30,8 @@
   val difflibVersion = "1.3.0"
   val braveVersion = "5.15.0"
   val zipkinSenderVersion = "2.16.3"
-<<<<<<< HEAD
-  val asmVersion = "9.4"
+  val asmVersion = "9.5"
   val snailgunVersion = "0.4.1-sc2"
-=======
-  val jnaVersion = "5.13.0"
-  val asmVersion = "9.5"
-  val snailgunVersion = "0.4.0"
-  val ztExecVersion = "1.12"
->>>>>>> 18c46771
   val debugAdapterVersion = "3.0.7"
   val bloopConfigVersion = "1.5.5"
   val coursierInterfaceVersion = "1.0.13"
@@ -62,13 +49,7 @@
   val sourcecode = "com.lihaoyi" %% "sourcecode" % sourcecodeVersion
   val sbtTestInterface = "org.scala-sbt" % "test-interface" % sbtTestInterfaceVersion
   val sbtTestAgent = "org.scala-sbt" % "test-agent" % sbtTestAgentVersion
-<<<<<<< HEAD
   val logback = "ch.qos.logback" % "logback-classic" % "1.2.3"
-=======
-  val snailgun = ("me.vican.jorge" %% "snailgun-cli" % snailgunVersion)
-  val ztExec = "org.zeroturnaround" % "zt-exec" % ztExecVersion
-  val slf4jNop = "org.slf4j" % "slf4j-nop" % "2.0.7"
->>>>>>> 18c46771
 
   val utest = "com.lihaoyi" %% "utest" % "0.8.1"
   val pprint = "com.lihaoyi" %% "pprint" % "0.8.1"
