package build

import sbt.librarymanagement.syntax.stringToOrganization
import sbt.Provided

object Dependencies {
  val Scala212Version = "2.12.17"
  val Scala213Version = "2.13.8"

  // Keep in sync in BloopComponentCompiler
  val zincVersion = "1.8.0"

  val bspVersion = "2.1.0-M3"

  val scalazVersion = "7.3.7"
  val lmVersion = "1.8.0"
  val caseAppVersion = "2.0.6"
  val sourcecodeVersion = "0.3.0"
  val sbtTestInterfaceVersion = "1.0"
  val sbtTestAgentVersion = "1.8.2"
  val junitVersion = "0.13.3"
  val directoryWatcherVersion = "0.8.0+6-f651bd93"
  val monixVersion = "3.2.0"
  val jsoniterVersion = "2.13.3.2"
  val scalaNative04Version = "0.4.9"
  val scalaJs1Version = "1.12.0"
  val scalaJsEnvsVersion = "1.1.1"
  val xxHashVersion = "1.3.0"
  val ztVersion = "1.15"
  val difflibVersion = "1.3.0"
  val braveVersion = "5.14.1"
  val zipkinSenderVersion = "2.16.3"
  val asmVersion = "9.4"
  val snailgunVersion = "0.4.1-sc2"
  val debugAdapterVersion = "3.0.5"
  val bloopConfigVersion = "1.5.5"
  val coursierInterfaceVersion = "1.0.12"

  val zinc = "org.scala-sbt" %% "zinc" % zincVersion
  val bsp4s = "ch.epfl.scala" %% "bsp4s" % bspVersion
  val nailgun = "io.github.alexarchambault.bleep" % "nailgun-server" % "1.0.4"
  val bloopConfig = "ch.epfl.scala" %% "bloop-config" % bloopConfigVersion

  val libraryManagement = "org.scala-sbt" %% "librarymanagement-ivy" % lmVersion
  val log4j = "org.apache.logging.log4j" % "log4j-core" % "2.19.0"
  val scalazCore = "org.scalaz" %% "scalaz-core" % scalazVersion
<<<<<<< HEAD
  val coursierInterface = "io.get-coursier" % "interface" % coursierInterfaceVersion
=======
  val coursierInterface = "io.get-coursier" % "interface" % "1.0.13"
  val coursierInterfaceSubs = "io.get-coursier" % "interface-svm-subs" % "1.0.13"
  val scalaCollectionCompat = "org.scala-lang.modules" %% "scala-collection-compat" % "2.4.2"
  val shapeless = "com.chuusai" %% "shapeless" % shapelessVersion
>>>>>>> 5a08c3bd
  val caseApp = "com.github.alexarchambault" %% "case-app" % caseAppVersion
  val sourcecode = "com.lihaoyi" %% "sourcecode" % sourcecodeVersion
  val sbtTestInterface = "org.scala-sbt" % "test-interface" % sbtTestInterfaceVersion
  val sbtTestAgent = "org.scala-sbt" % "test-agent" % sbtTestAgentVersion
  val logback = "ch.qos.logback" % "logback-classic" % "1.2.3"

  val utest = "com.lihaoyi" %% "utest" % "0.8.1"
  val pprint = "com.lihaoyi" %% "pprint" % "0.8.1"
  val junit = "com.github.sbt" % "junit-interface" % junitVersion
  val directoryWatcher = "ch.epfl.scala" % "directory-watcher" % directoryWatcherVersion
  val difflib = "com.googlecode.java-diff-utils" % "diffutils" % difflibVersion

  val monix = "io.monix" %% "monix" % monixVersion
  val jsoniterCore =
    "com.github.plokhotnyuk.jsoniter-scala" %% "jsoniter-scala-core" % jsoniterVersion
  val jsoniterMacros =
    "com.github.plokhotnyuk.jsoniter-scala" %% "jsoniter-scala-macros" % jsoniterVersion
  val scalaDebugAdapter = "ch.epfl.scala" %% "scala-debug-adapter" % debugAdapterVersion

  val scalaNativeTools04 = "org.scala-native" %% "tools" % scalaNative04Version % Provided

  val scalaJsLinker1 = "org.scala-js" %% "scalajs-linker" % scalaJs1Version % Provided
  val scalaJsEnvs1 = "org.scala-js" %% "scalajs-js-envs" % scalaJsEnvsVersion % Provided
  val scalaJsEnvNode1 = "org.scala-js" %% "scalajs-env-nodejs" % scalaJsEnvsVersion % Provided
  val scalaJsEnvJsdomNode1 = "org.scala-js" %% "scalajs-env-jsdom-nodejs" % "1.1.0" % Provided
  val scalaJsSbtTestAdapter1 =
    "org.scala-js" %% "scalajs-sbt-test-adapter" % scalaJs1Version % Provided
  val scalaJsLogging1 = "org.scala-js" %% "scalajs-logging" % "1.1.1" % Provided

  val xxHashLibrary = "net.jpountz.lz4" % "lz4" % xxHashVersion
  val zt = "org.zeroturnaround" % "zt-zip" % ztVersion

  val brave = "io.zipkin.brave" % "brave" % braveVersion
  val zipkinSender = "io.zipkin.reporter2" % "zipkin-sender-urlconnection" % zipkinSenderVersion

  val asm = "org.ow2.asm" % "asm" % asmVersion
  val asmUtil = "org.ow2.asm" % "asm-util" % asmVersion

  val libdaemonjvm = "io.github.alexarchambault.libdaemon" %% "libdaemon" % "0.0.11"
}<|MERGE_RESOLUTION|>--- conflicted
+++ resolved
@@ -34,7 +34,7 @@
   val snailgunVersion = "0.4.1-sc2"
   val debugAdapterVersion = "3.0.5"
   val bloopConfigVersion = "1.5.5"
-  val coursierInterfaceVersion = "1.0.12"
+  val coursierInterfaceVersion = "1.0.13"
 
   val zinc = "org.scala-sbt" %% "zinc" % zincVersion
   val bsp4s = "ch.epfl.scala" %% "bsp4s" % bspVersion
@@ -44,14 +44,7 @@
   val libraryManagement = "org.scala-sbt" %% "librarymanagement-ivy" % lmVersion
   val log4j = "org.apache.logging.log4j" % "log4j-core" % "2.19.0"
   val scalazCore = "org.scalaz" %% "scalaz-core" % scalazVersion
-<<<<<<< HEAD
   val coursierInterface = "io.get-coursier" % "interface" % coursierInterfaceVersion
-=======
-  val coursierInterface = "io.get-coursier" % "interface" % "1.0.13"
-  val coursierInterfaceSubs = "io.get-coursier" % "interface-svm-subs" % "1.0.13"
-  val scalaCollectionCompat = "org.scala-lang.modules" %% "scala-collection-compat" % "2.4.2"
-  val shapeless = "com.chuusai" %% "shapeless" % shapelessVersion
->>>>>>> 5a08c3bd
   val caseApp = "com.github.alexarchambault" %% "case-app" % caseAppVersion
   val sourcecode = "com.lihaoyi" %% "sourcecode" % sourcecodeVersion
   val sbtTestInterface = "org.scala-sbt" % "test-interface" % sbtTestInterfaceVersion
