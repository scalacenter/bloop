--- conflicted
+++ resolved
@@ -18,19 +18,7 @@
   val sbtTestAgentVersion = "1.4.4"
   val junitVersion = "0.13.3"
   val directoryWatcherVersion = "0.8.0+6-f651bd93"
-<<<<<<< HEAD
-  val monixVersion = "2.3.3"
-=======
-  val mavenApiVersion = "3.6.1"
-  val mavenAnnotationsVersion = "3.5"
-  val mavenScalaPluginVersion = "4.5.3"
-  val gradleVersion = "5.0"
-  val groovyVersion = "2.5.4"
-  val gradleAndroidPluginVersion = "4.2.0"
-  val ipcsocketVersion = "1.0.1"
   val monixVersion = "3.2.0"
-  val circeVersion = "0.9.3"
->>>>>>> ee0b253d
   val jsoniterVersion = "2.4.0"
   val scalaNative04Version = "0.4.0"
   val scalaJs1Version = "1.3.1"
