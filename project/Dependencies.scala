--- conflicted
+++ resolved
@@ -48,15 +48,9 @@
   val xxHashVersion = "1.3.0"
   val ztVersion = "1.13"
   val difflibVersion = "1.3.0"
-<<<<<<< HEAD
-  val braveVersion = "5.6.1"
+  val braveVersion = "5.6.11"
   val zipkinSenderVersion = "2.16.3"
-  val jnaVersion = "5.8.0"
-=======
-  val braveVersion = "5.6.11"
-  val zipkinSenderVersion = "2.7.15"
   val jnaVersion = "5.12.1"
->>>>>>> 11bb3d90
   val asmVersion = "7.0"
   val snailgunVersion = "0.4.0"
   val ztExecVersion = "1.11"
