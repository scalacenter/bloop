--- conflicted
+++ resolved
@@ -44,15 +44,7 @@
   val libraryManagement = "org.scala-sbt" %% "librarymanagement-ivy" % lmVersion
   val log4j = "org.apache.logging.log4j" % "log4j-core" % "2.19.0"
   val scalazCore = "org.scalaz" %% "scalaz-core" % scalazVersion
-<<<<<<< HEAD
-  val scalazConcurrent = "org.scalaz" %% "scalaz-concurrent" % scalazVersion
   val coursierInterface = "io.get-coursier" % "interface" % coursierInterfaceVersion
-=======
-  val coursierInterface = "io.get-coursier" % "interface" % "1.0.6"
-  val coursierInterfaceSubs = "io.get-coursier" % "interface-svm-subs" % "1.0.6"
-  val scalaCollectionCompat = "org.scala-lang.modules" %% "scala-collection-compat" % "2.4.2"
-  val shapeless = "com.chuusai" %% "shapeless" % shapelessVersion
->>>>>>> 45e321ed
   val caseApp = "com.github.alexarchambault" %% "case-app" % caseAppVersion
   val sourcecode = "com.lihaoyi" %% "sourcecode" % sourcecodeVersion
   val sbtTestInterface = "org.scala-sbt" % "test-interface" % sbtTestInterfaceVersion
