--- conflicted
+++ resolved
@@ -27,15 +27,11 @@
 
   testLoad("reload if settings are added") { (testBuild, logger) =>
     val settings =
-<<<<<<< HEAD
-      WorkspaceSettings.fromSemanticdbSettings("0.2.0", "4.4.31", List(BuildInfo.scalaVersion))
-=======
       WorkspaceSettings.fromSemanticdbSettings(
         "0.2.0",
         semanticdbVersion,
         List(BuildInfo.scalaVersion)
       )
->>>>>>> 8e6243dc
     testBuild.state.build.checkForChange(Some(settings), logger).map {
       case Build.ReturnPreviousState =>
         sys.error(s"Expected return updated state, got previous state")
@@ -48,15 +44,11 @@
   }
 
   val sameSettings =
-<<<<<<< HEAD
-    WorkspaceSettings.fromSemanticdbSettings("0.2.0", "4.4.31", List(BuildInfo.scalaVersion))
-=======
     WorkspaceSettings.fromSemanticdbSettings(
       "0.2.0",
       semanticdbVersion,
       List(BuildInfo.scalaVersion)
     )
->>>>>>> 8e6243dc
 
   testLoad("do not reload if same settings are added", Some(sameSettings)) { (testBuild, logger) =>
     testBuild.state.build.checkForChange(Some(sameSettings), logger).map {
@@ -86,15 +78,11 @@
 
   testLoad("reload if new Java settings are added", Some(sameSettings)) { (testBuild, logger) =>
     val newSettings =
-<<<<<<< HEAD
-      WorkspaceSettings.fromSemanticdbSettings("0.1.0", "4.4.31", List(BuildInfo.scalaVersion))
-=======
       WorkspaceSettings.fromSemanticdbSettings(
         "0.1.0",
         semanticdbVersion2,
         List(BuildInfo.scalaVersion)
       )
->>>>>>> 8e6243dc
     testBuild.state.build.checkForChange(Some(newSettings), logger).map {
       case Build.ReturnPreviousState =>
         sys.error(s"Expected return updated state, got previous state")
