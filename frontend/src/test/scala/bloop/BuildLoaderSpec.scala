package bloop

import java.nio.charset.StandardCharsets
import java.nio.file.Files

import scala.util.Try

import bloop.data.TraceSettings
import bloop.data.WorkspaceSettings
import bloop.engine.Build
import bloop.internal.build.BuildInfo
import bloop.io.AbsolutePath
import bloop.logging.RecordingLogger
import bloop.testing.BaseSuite
import bloop.tracing.TraceProperties
import bloop.util.TestUtil

import monix.eval.Task
<<<<<<< HEAD
import scala.util.Try
import bloop.data.TraceSettings
=======
>>>>>>> 823cde49

object BuildLoaderSpec extends BaseSuite {
  val semanticdbVersion = "4.4.34"
  val semanticdbVersion2 = "4.4.30"

  testLoad("don't reload if nothing changes") { (testBuild, logger) =>
    testBuild.state.build.checkForChange(None, logger).map {
      case Build.ReturnPreviousState => ()
      case action: Build.UpdateState => sys.error(s"Expected return previous state, got ${action}")
    }
  }

  testLoad("reload if settings are added") { (testBuild, logger) =>
    val settings =
      WorkspaceSettings.fromSemanticdbSettings(
        "0.2.0",
        semanticdbVersion,
        List(BuildInfo.scalaVersion)
      )
    testBuild.state.build.checkForChange(Some(settings), logger).map {
      case Build.ReturnPreviousState =>
        sys.error(s"Expected return updated state, got previous state")
      case action: Build.UpdateState =>
        assert(action.createdOrModified.isEmpty)
        assert(action.deleted.isEmpty)
        assertEquals(action.invalidated.size, 4)
        assertEquals(action.settingsForReload, Some(settings))
    }
  }

  val sameSettings: WorkspaceSettings =
    WorkspaceSettings.fromSemanticdbSettings(
      "0.2.0",
      semanticdbVersion,
      List(BuildInfo.scalaVersion)
    )

  testLoad("do not reload if same settings are added", Some(sameSettings)) { (testBuild, logger) =>
    testBuild.state.build.checkForChange(Some(sameSettings), logger).map {
      case Build.ReturnPreviousState => ()
      case action: Build.UpdateState =>
        sys.error(s"Expected return previous state, got updated state")
    }
  }

  testLoad("reload if new Scala settings are added", Some(sameSettings)) { (testBuild, logger) =>
    val newSettings =
      WorkspaceSettings.fromSemanticdbSettings(
        "0.2.0",
        semanticdbVersion2,
        List(BuildInfo.scalaVersion)
      )
    testBuild.state.build.checkForChange(Some(newSettings), logger).map {
      case Build.ReturnPreviousState =>
        sys.error(s"Expected return updated state, got previous state")
      case action: Build.UpdateState =>
        assert(action.createdOrModified.isEmpty)
        assert(action.deleted.isEmpty)
        assertEquals(action.invalidated.size, 4)
        assertEquals(action.settingsForReload, Some(newSettings))
    }
  }

  testLoad("reload if new Java settings are added", Some(sameSettings)) { (testBuild, logger) =>
    val newSettings =
      WorkspaceSettings.fromSemanticdbSettings(
        "0.1.0",
        semanticdbVersion2,
        List(BuildInfo.scalaVersion)
      )
    testBuild.state.build.checkForChange(Some(newSettings), logger).map {
      case Build.ReturnPreviousState =>
        sys.error(s"Expected return updated state, got previous state")
      case action: Build.UpdateState =>
        assert(action.createdOrModified.isEmpty)
        assert(action.deleted.isEmpty)
        assertEquals(action.invalidated.size, 4)
        assertEquals(action.settingsForReload, Some(newSettings))
    }
  }

  private def changeHashOfRandomFiles(build: TestBuild, n: Int): Unit = {
    val randomFiles = scala.util.Random.shuffle(configurationFiles(build)).take(n)
    randomFiles.foreach { f =>
      // Add whitespace at the end to modify hash
      val bytes = Files.readAllBytes(f.underlying)
      val contents = new String(bytes, StandardCharsets.UTF_8) + " "
      Files.write(f.underlying, contents.getBytes(StandardCharsets.UTF_8))
    }
  }

  testLoad("reload if two file contents changed in build with previous", Some(sameSettings)) {
    (testBuild, logger) =>
      changeHashOfRandomFiles(testBuild, 2)
      // Don't pass in any settings so that the previous ones are used instead
      testBuild.state.build.checkForChange(None, logger).map {
        case Build.ReturnPreviousState =>
          sys.error(s"Expected return updated state, got previous state")
        case action: Build.UpdateState =>
          assertEquals(action.createdOrModified.size, 2)
          assert(action.deleted.isEmpty)
          assert(action.invalidated.isEmpty)
          assertEquals(action.settingsForReload, Some(sameSettings))
      }
  }

  testLoad("reload if two file contents changed with same settings", Some(sameSettings)) {
    (testBuild, logger) =>
      changeHashOfRandomFiles(testBuild, 2)
      testBuild.state.build.checkForChange(Some(sameSettings), logger).map {
        case Build.ReturnPreviousState =>
          sys.error(s"Expected return updated state, got previous state")
        case action: Build.UpdateState =>
          assertEquals(action.createdOrModified.size, 2)
          assert(action.deleted.isEmpty)
          assert(action.invalidated.isEmpty)
          assertEquals(action.settingsForReload, Some(sameSettings))
      }
  }

  testLoad("reload if new settings are added and two file contents changed", Some(sameSettings)) {
    (testBuild, logger) =>
      changeHashOfRandomFiles(testBuild, 2)
      val newSettings =
        WorkspaceSettings.fromSemanticdbSettings(
          "0.2.0",
          semanticdbVersion2,
          List(BuildInfo.scalaVersion)
        )
      testBuild.state.build.checkForChange(Some(newSettings), logger).map {
        case Build.ReturnPreviousState =>
          sys.error(s"Expected return updated state, got previous state")
        case action: Build.UpdateState =>
          assert(action.deleted.isEmpty)
          assertEquals(action.createdOrModified.size, 2)
          assertEquals(action.invalidated.size, 2)
          assertEquals(action.settingsForReload, Some(newSettings))
      }
  }

  testLoad(
    "do not reload if no settings are passed to build configured with previous settings",
    Some(sameSettings)
  ) { (testBuild, logger) =>
    testBuild.state.build.checkForChange(None, logger).map {
      case Build.ReturnPreviousState => ()
      case action: Build.UpdateState =>
        sys.error(s"Expected return previous state, got updated state")
    }
  }

  testLoad("do not reload on empty settings") { (testBuild, logger) =>
    val configDir = testBuild.configFileFor(testBuild.projects.head).getParent
    testBuild.state.build.checkForChange(None, logger).map {
      case Build.ReturnPreviousState => ()
      case action: Build.UpdateState => sys.error(s"Expected return previous state, got $action")
    }
  }

  private def configurationFiles(build: TestBuild): List[AbsolutePath] = {
    build.projects.map(p => build.configFileFor(p))
  }

  testLoad("don't reload when configuration files are touched") { (testBuild, logger) =>
    val randomConfigFiles = scala.util.Random.shuffle(configurationFiles(testBuild)).take(5)
    // Update the timestamps of the configuration files to trigger a reload
    randomConfigFiles.foreach(f => Files.write(f.underlying, Files.readAllBytes(f.underlying)))
    testBuild.state.build.checkForChange(None, logger).map {
      case Build.ReturnPreviousState => ()
      case action: Build.UpdateState => sys.error(s"Expected return previous state, got ${action}")
    }
  }

  // We add a new project with the bare minimum information
  private val ContentsNewConfigurationFile: String = {
    """
      |{
      |    "version" : "1.0.0",
      |    "project" : {
      |        "name" : "dummy",
      |        "directory" : "/tmp/dummy",
      |        "sources" : [],
      |        "dependencies" : [],
      |        "classpath" : [],
      |        "out" : "/tmp/dummy/target",
      |        "classesDir" : "/tmp/dummy/target/classes"
      |    }
      |}""".stripMargin
  }

  testLoad("reload when new configuration file is added to the build") { (testBuild, logger) =>
    val pathOfDummyFile = testBuild.state.build.origin.resolve("dummy.json").underlying
    Files.write(pathOfDummyFile, ContentsNewConfigurationFile.getBytes(StandardCharsets.UTF_8))

    testBuild.state.build.checkForChange(None, logger).map {
      case action: Build.UpdateState =>
        val hasDummyPath =
          action.createdOrModified.exists(_.origin.path.underlying == pathOfDummyFile)
        if (action.deleted.isEmpty && hasDummyPath) ()
        else sys.error(s"Expected state with new project addition, got ${action}")
      case Build.ReturnPreviousState =>
        sys.error(s"Expected state with new project addition, got ReturnPreviousState")
    }
  }

  testLoad("reload when existing configuration files change") { (testBuild, logger) =>
    val projectsToModify = testBuild.state.build.loadedProjects.map(_.project).take(2)
    val backups = projectsToModify.map(p => p -> p.origin.path.readAllBytes)

    val changes = backups.map {
      case (p, bytes) =>
        Task {
          val newContents = (new String(bytes)).replace(p.name, s"${p.name}z")
          Files.write(p.origin.path.underlying, newContents.getBytes(StandardCharsets.UTF_8))
        }
    }

    Task
      .gatherUnordered(changes)
      .flatMap { _ =>
        testBuild.state.build.checkForChange(None, logger).map {
          case action: Build.UpdateState =>
            val hasAllProjects = {
              val originProjects = projectsToModify.map(_.origin.path).toSet
              action.createdOrModified.map(_.origin.path).toSet == originProjects
            }

            if (action.deleted.isEmpty && hasAllProjects) ()
            else sys.error(s"Expected state modifying ${projectsToModify}, got ${action}")
          case Build.ReturnPreviousState =>
            sys.error(s"Expected state modifying ${projectsToModify}, got ReturnPreviousState")
        }
      }
  }

  testLoad("reload when new configuration file is deleted") { (testBuild, logger) =>
    val configurationFile = testBuild.configFileFor(testBuild.projects.head)
    val change = Task {
      Files.delete(configurationFile.underlying)
    }

    change.flatMap { _ =>
      testBuild.state.build.checkForChange(None, logger).map {
        case action: Build.UpdateState =>
          val hasProjectDeleted = {
            action.deleted match {
              case List(p) if p == configurationFile => true
              case _ => false
            }
          }

          if (action.createdOrModified.isEmpty && hasProjectDeleted) ()
          else sys.error(s"Expected state with deletion of ${configurationFile}, got ${action}")
        case Build.ReturnPreviousState =>
          sys.error(
            s"Expected state with deletion of ${configurationFile}, got ReturnPreviousState"
          )
      }
    }
  }

  test("print helpful error when project json configuration file can't be parsed") {
    TestUtil.withinWorkspace { workspace =>
      val logger = new RecordingLogger(ansiCodesSupported = false)
      val state = loadState(workspace, Nil, logger, None)
      val unparseableJsonFile = state.build.origin.resolve("unparseable.json")
      Files.write(unparseableJsonFile.underlying, "{}".getBytes(StandardCharsets.UTF_8))
      val failedState = Try(TestUtil.loadTestProject(state.build.origin.underlying, logger))
      assert(failedState.isFailure)
      assert(failedState.failed.get.getMessage.contains("Failed to load project from"))
    }
  }

  test("build respects different trace properties in separate workspaces") {
    TestUtil.withinWorkspace { workspace1 =>
      val logger = new RecordingLogger(ansiCodesSupported = false)
      val settings1 = WorkspaceSettings(
        None,
        None,
        None,
        None,
        Some(
          TraceSettings(
            serverUrl = Some("http://127.0.0.2"),
            debugTracing = Some(false),
            verbose = Some(false),
            localServiceName = Some("42"),
            traceStartAnnotation = Some("start"),
            traceEndAnnotation = Some("end")
          )
        )
      )

      val state1 = loadState(workspace1, Nil, logger, Some(settings1))
      TestUtil.withinWorkspace { workspace2 =>
        val settings2 = settings1.copy(
          traceSettings = Some(
            TraceSettings.fromProperties(TraceProperties.default)
          )
        )

        val state2 = loadState(workspace2, Nil, logger, Some(settings2))
        assert(state1.build.workspaceSettings.isDefined)
        assert(state2.build.workspaceSettings.isDefined)
        assert(state1.build.workspaceSettings.get != state2.build.workspaceSettings.get)
      }
    }
  }

  def testLoad[T](name: String, settings: Option[WorkspaceSettings] = None)(
      fun: (TestBuild, RecordingLogger) => Task[T]
  ): Unit = {
    test(name) {
      loadBuildState(fun, settings)
    }
  }

  def loadBuildState[T](
      f: (TestBuild, RecordingLogger) => Task[T],
      settings: Option[WorkspaceSettings] = None
  ): T = {
    TestUtil.withinWorkspace { workspace =>
      import bloop.util.TestProject
      val logger = new RecordingLogger(ansiCodesSupported = false)
      val a = TestProject(workspace, "a", Nil)
      val b = TestProject(workspace, "b", Nil)
      val c = TestProject(workspace, "c", Nil)
      val d = TestProject(workspace, "d", Nil)
      val projects = List(a, b, c, d)
      val state = loadState(workspace, projects, logger, settings)
      val configDir = state.build.origin
      val build = TestBuild(state, projects)
      TestUtil.blockOnTask(f(build, logger), 5)
    }
  }
}<|MERGE_RESOLUTION|>--- conflicted
+++ resolved
@@ -16,11 +16,8 @@
 import bloop.util.TestUtil
 
 import monix.eval.Task
-<<<<<<< HEAD
 import scala.util.Try
 import bloop.data.TraceSettings
-=======
->>>>>>> 823cde49
 
 object BuildLoaderSpec extends BaseSuite {
   val semanticdbVersion = "4.4.34"
