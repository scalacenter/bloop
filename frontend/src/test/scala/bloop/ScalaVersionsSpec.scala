--- conflicted
+++ resolved
@@ -75,15 +75,7 @@
     val `2.13.7` = compileProjectFor("2.13.7")
     val `2.13.8` = compileProjectFor("2.13.8")
     val LatestDotty = compileProjectFor("3.0.0-M3")
-<<<<<<< HEAD
     val all = List(`2.12`, `2.13`, `2.13.3`, `2.13.7`)
-=======
-    val all = {
-      if (TestUtil.isJdk8)
-        List(`2.10`, `2.11`, `2.12`, `2.13`, `2.13.3`, `2.13.7`, `2.13.8`, LatestDotty)
-      else List(`2.12`, `2.13`, `2.13.3`, `2.13.7`)
-    }
->>>>>>> 5535314b
 
     try {
       TestUtil.await(FiniteDuration(120, "s"), ExecutionContext.ioScheduler) {
