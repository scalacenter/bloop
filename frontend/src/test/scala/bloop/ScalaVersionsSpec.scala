package bloop
import scala.concurrent.duration.FiniteDuration
import scala.util.control.NonFatal

import bloop.cli.ExitStatus
import bloop.engine.ExecutionContext
import bloop.io.AbsolutePath
import bloop.logging.RecordingLogger
import bloop.task.Task
import bloop.util.TestProject
import bloop.util.TestUtil

object ScalaVersionsSpec extends bloop.testing.BaseSuite {
<<<<<<< HEAD
  test("cross-compile build to latest Scala versions") {
    TestUtil.retry() {
      latestScalaVersionsCrossCompileBuildTest()
    }
  }
  def latestScalaVersionsCrossCompileBuildTest(): Unit = {
    var loggers: List[RecordingLogger] = Nil
    def compileProjectFor(scalaVersion: String): Task[Unit] = Task {
      TestUtil.withinWorkspace { workspace =>
        val (compilerOrg, compilerArtifact) = {
          if (scalaVersion.startsWith("3.")) "org.scala-lang" -> "scala3-compiler_3.0.0-M3"
          else "org.scala-lang" -> "scala-compiler"
        }
=======
  var loggers: List[RecordingLogger] = Nil
>>>>>>> 097725c8

  def compileProjectFor(scalaVersion: String): Task[Unit] = Task {
    TestUtil.withinWorkspace { workspace =>
      val (compilerOrg, compilerArtifact) = {
        if (scalaVersion.startsWith("3.")) "org.scala-lang" -> "scala3-compiler_3"
        else "org.scala-lang" -> "scala-compiler"
      }

      def jarsForScalaVersion(version: String, logger: RecordingLogger) = {
        ScalaInstance
          .resolve(compilerOrg, compilerArtifact, version, logger)
          .allJars
          .map(AbsolutePath(_))
      }

      val source = {
        if (compilerArtifact.contains("scala3-compiler")) {
          """/main/scala/Foo.scala
            |class Foo { val x: String | Int = 1 }
            """.stripMargin
        } else {
          """/main/scala/Foo.scala
            |class Foo
            """.stripMargin
        }
      }

      val logger = new RecordingLogger(ansiCodesSupported = false)
      loggers.synchronized { loggers = logger :: loggers }
      val jars = jarsForScalaVersion(scalaVersion, logger)
      val `A` = TestProject(
        workspace,
        "a",
        List(source),
        scalaOrg = Some(compilerOrg),
        scalaCompiler = Some(compilerArtifact),
        scalaVersion = Some(scalaVersion),
        jars = jars
      )

      val projects = List(`A`)
      val state = loadState(workspace, projects, logger)
      val compiledState = state.compile(`A`)
      try {
        Predef.assert(compiledState.status == ExitStatus.Ok)
        assertValidCompilationState(compiledState, projects)
      } finally loggers.synchronized { loggers = loggers.filterNot(_ == logger) }
    }
  }

<<<<<<< HEAD
    val `2.12` = compileProjectFor("2.12.15")
    val `2.13` = compileProjectFor("2.13.2")
    val `2.13.3` = compileProjectFor("2.13.3")
    val `2.13.7` = compileProjectFor("2.13.7")
    val all = List(`2.12`, `2.13`, `2.13.3`, `2.13.7`)
=======
  val jdk8OnlyVersions = List(
    "2.10.7",
    "2.11.12"
  )

  val scalaVersions = List(
    "2.12.17",
    "2.13.10",
    "3.1.3",
    "3.2.1"
  )

  val allVersions = if (TestUtil.isJdk8) jdk8OnlyVersions ++ scalaVersions else scalaVersions

  test("cross-compile build to latest Scala versions") {

    val all = allVersions.map(compileProjectFor)
>>>>>>> 097725c8

    try {
      TestUtil.await(FiniteDuration(120, "s"), ExecutionContext.ioScheduler) {
        Task
          .sequence(all.grouped(2).map(group => Task.gatherUnordered(group)).toList)
          .map(_ => ())
      }
    } catch {
      case NonFatal(t) =>
        loggers.foreach(logger => logger.dump())
        Thread.sleep(100)
        TestUtil.printThreadDump()
        Thread.sleep(100)
        throw t
    }
  }
}<|MERGE_RESOLUTION|>--- conflicted
+++ resolved
@@ -11,23 +11,7 @@
 import bloop.util.TestUtil
 
 object ScalaVersionsSpec extends bloop.testing.BaseSuite {
-<<<<<<< HEAD
-  test("cross-compile build to latest Scala versions") {
-    TestUtil.retry() {
-      latestScalaVersionsCrossCompileBuildTest()
-    }
-  }
-  def latestScalaVersionsCrossCompileBuildTest(): Unit = {
-    var loggers: List[RecordingLogger] = Nil
-    def compileProjectFor(scalaVersion: String): Task[Unit] = Task {
-      TestUtil.withinWorkspace { workspace =>
-        val (compilerOrg, compilerArtifact) = {
-          if (scalaVersion.startsWith("3.")) "org.scala-lang" -> "scala3-compiler_3.0.0-M3"
-          else "org.scala-lang" -> "scala-compiler"
-        }
-=======
   var loggers: List[RecordingLogger] = Nil
->>>>>>> 097725c8
 
   def compileProjectFor(scalaVersion: String): Task[Unit] = Task {
     TestUtil.withinWorkspace { workspace =>
@@ -78,18 +62,6 @@
     }
   }
 
-<<<<<<< HEAD
-    val `2.12` = compileProjectFor("2.12.15")
-    val `2.13` = compileProjectFor("2.13.2")
-    val `2.13.3` = compileProjectFor("2.13.3")
-    val `2.13.7` = compileProjectFor("2.13.7")
-    val all = List(`2.12`, `2.13`, `2.13.3`, `2.13.7`)
-=======
-  val jdk8OnlyVersions = List(
-    "2.10.7",
-    "2.11.12"
-  )
-
   val scalaVersions = List(
     "2.12.17",
     "2.13.10",
@@ -97,12 +69,11 @@
     "3.2.1"
   )
 
-  val allVersions = if (TestUtil.isJdk8) jdk8OnlyVersions ++ scalaVersions else scalaVersions
+  val allVersions = scalaVersions
 
   test("cross-compile build to latest Scala versions") {
 
     val all = allVersions.map(compileProjectFor)
->>>>>>> 097725c8
 
     try {
       TestUtil.await(FiniteDuration(120, "s"), ExecutionContext.ioScheduler) {
