package bloop

import bloop.testing.BaseSuite
import bloop.util.TestUtil
import bloop.logging.RecordingLogger
import bloop.util.TestProject
import bloop.cli.ExitStatus
import scala.util.Properties
import java.nio.file.Paths
import bloop.io.AbsolutePath
import bloop.io.Environment.lineSeparator
import bloop.internal.build.BuildInfo

object ConsoleSpec extends BaseSuite {
  test("default ammonite console works in multi-build project") {
    TestUtil.withinWorkspace { workspace =>
      object Sources {
        val `A.scala` =
          """/A.scala
            |class A
          """.stripMargin
        val `B.scala` =
          """/B.scala
            |class B extends A
          """.stripMargin
      }

      val logger = new RecordingLogger(ansiCodesSupported = false)
      val `A` = TestProject(workspace, "a", List(Sources.`A.scala`))
      val `B` = TestProject(workspace, "b", List(Sources.`B.scala`), List(`A`))
      val projects = List(`A`, `B`)
      val state = loadState(workspace, projects, logger)
      val ammArgs = List("--no-home-predef")
      val compiledState = state.console(`B`, ammArgs)
      assert(compiledState.status == ExitStatus.Ok)
      assertValidCompilationState(compiledState, projects)

      val workspacePath = AbsolutePath(workspace.underlying.toRealPath())

      val projectB = state.getProjectFor(`B`)
      val dagB = state.getDagFor(`B`)
      val classpathB = projectB.fullRuntimeClasspath(dagB, state.client)
      val coursierClasspathArgs =
        classpathB.flatMap(elem => Seq("--extra-jars", elem.syntax))
      val expectedCommand =
<<<<<<< HEAD
        s"coursier launch com.lihaoyi:ammonite_2.12.15:latest.release --main-class ammonite.Main ${coursierClasspathArgs
=======
        s"coursier launch com.lihaoyi:ammonite_${BuildInfo.scalaVersion}:latest.release --main-class ammonite.Main ${coursierClasspathArgs
>>>>>>> 8e6243dc
          .mkString(" ")} ${("--" :: ammArgs).mkString(" ")}"

      assertNoDiff(
        logger.captureTimeInsensitiveInfos
          .filterNot(msg =>
            msg == "" || msg.startsWith("Non-compiled module") || msg
              .startsWith(" Compilation completed in")
          )
          .mkString(lineSeparator),
        s"""|Compiling a (1 Scala source)
            |Compiled a ???
            |Compiling b (1 Scala source)
            |Compiled b ???
            |$expectedCommand
            |""".stripMargin
      )
    }
  }
}<|MERGE_RESOLUTION|>--- conflicted
+++ resolved
@@ -43,11 +43,7 @@
       val coursierClasspathArgs =
         classpathB.flatMap(elem => Seq("--extra-jars", elem.syntax))
       val expectedCommand =
-<<<<<<< HEAD
-        s"coursier launch com.lihaoyi:ammonite_2.12.15:latest.release --main-class ammonite.Main ${coursierClasspathArgs
-=======
         s"coursier launch com.lihaoyi:ammonite_${BuildInfo.scalaVersion}:latest.release --main-class ammonite.Main ${coursierClasspathArgs
->>>>>>> 8e6243dc
           .mkString(" ")} ${("--" :: ammArgs).mkString(" ")}"
 
       assertNoDiff(
