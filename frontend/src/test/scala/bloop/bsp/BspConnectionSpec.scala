--- conflicted
+++ resolved
@@ -12,15 +12,10 @@
 import bloop.util.TestUtil
 
 import monix.eval.Task
-<<<<<<< HEAD
 import monix.execution.{Scheduler, ExecutionModel}
 
 import scala.concurrent.duration.FiniteDuration
 import bloop.TestSchedulers
-=======
-import monix.execution.ExecutionModel
-import monix.execution.Scheduler
->>>>>>> 823cde49
 
 object TcpBspConnectionSpec extends BspConnectionSpec(BspProtocol.Tcp)
 object LocalBspConnectionSpec extends BspConnectionSpec(BspProtocol.Local)
@@ -279,12 +274,8 @@
 
       // Time out is 5 to check cancellation works and we don't finish until end
       // of compilation, which would take more than 6 seconds as there are 12 sleeps
-<<<<<<< HEAD
       val safeDelay = FiniteDuration(10, "s")
       import java.util.concurrent.TimeoutException
-=======
-      val safeDelay = FiniteDuration(5, "s")
->>>>>>> 823cde49
       TestUtil.await(safeDelay, poolFor1Client)(createHangingCompilationViaBsp)
     }
   }
