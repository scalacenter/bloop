package bloop.bsp

import java.io.File
import java.nio.file.Files
import java.nio.file.attribute.FileTime
import java.time.Instant
import java.util.concurrent.TimeUnit

import scala.collection.JavaConverters._
import scala.concurrent.duration.FiniteDuration

import bloop.cli.BspProtocol
import bloop.cli.ExitStatus
import bloop.internal.build.BuildInfo
import bloop.internal.build.BuildTestInfo
import bloop.io.AbsolutePath
import bloop.io.Environment.lineSeparator
import bloop.io.{Paths => BloopPaths}
import bloop.logging.RecordingLogger
import bloop.task.Task
import bloop.util.TestProject
import bloop.util.TestUtil

import coursierapi.Fetch

object TcpBspCompileSpec extends BspCompileSpec(BspProtocol.Tcp)
object LocalBspCompileSpec extends BspCompileSpec(BspProtocol.Local)

class BspCompileSpec(
    override val protocol: BspProtocol
) extends BspBaseSuite {
  test("initialize and exit a build via BSP") {
    val logger = new RecordingLogger(ansiCodesSupported = false)
    TestUtil.withinWorkspace { workspace =>
      val `A` = TestProject(workspace, "a", Nil)
      loadBspState(workspace, List(`A`), logger) { state =>
        assertExitStatus(state, ExitStatus.Ok)
      }
    }
    val contentLogs = logger.debugs
      .flatMap(_.split("\n"))
      .filter(msg => msg.startsWith("  --> content:") && !msg.contains("logMessage"))
    val allButInitializeRequest = contentLogs.filterNot(_.contains("""build/initialize""""))
    // Filter out the initialize request that contains platform-specific details
    assertNoDiff(
      allButInitializeRequest.mkString(lineSeparator),
      s"""|  --> content: ${TestConstants.buildInitialize}
          |  --> content: {"method":"build/initialized","jsonrpc":"2.0"}
          |  --> content: {"method":"build/shutdown","id":3,"jsonrpc":"2.0"}
          |  --> content: {"result":{},"id":3,"jsonrpc":"2.0"}
          |  --> content: {"method":"build/exit","jsonrpc":"2.0"}""".stripMargin
    )
  }

  test("no-op compile simple build") {
    TestUtil.withinWorkspace { workspace =>
      val sources = List(
        """/main/scala/Foo.scala
          |class Foo
          """.stripMargin
      )

      val logger = new RecordingLogger(ansiCodesSupported = false)
      val `A` = TestProject(workspace, "a", sources)
      val projects = List(`A`)
      loadBspState(workspace, projects, logger) { state =>
        val compiledState = state.compile(`A`)
        assertExitStatus(compiledState, ExitStatus.Ok)
        assertValidCompilationState(compiledState, projects)
        assertNoDiff(
          """#1: task start 1
            |  -> Msg: Compiling a (1 Scala source)
            |  -> Data kind: compile-task
            |#1: task finish 1
            |  -> errors 0, warnings 0, noop false
            |  -> Msg: Compiled 'a'
            |  -> Data kind: compile-report""".stripMargin,
          compiledState.lastDiagnostics(`A`)
        )

        val secondCompiledState = compiledState.compile(`A`)
        assertExitStatus(secondCompiledState, ExitStatus.Ok)
        assertValidCompilationState(secondCompiledState, projects)
        assertSameExternalClassesDirs(compiledState, secondCompiledState, projects)
        assertNoDiff(
          secondCompiledState.lastDiagnostics(`A`),
          "" // no-op
        )
      }
    }
  }

  test("compile simple build, clean and then compile again") {
    TestUtil.withinWorkspace { workspace =>
      val sources = List(
        """/main/scala/Foo.scala
          |class Foo
          """.stripMargin
      )

      val logger = new RecordingLogger(ansiCodesSupported = false)
      val `A` = TestProject(workspace, "a", sources)
      val projects = List(`A`)
      loadBspState(workspace, projects, logger) { state =>
        val compiledState = state.compile(`A`)
        assertExitStatus(compiledState, ExitStatus.Ok)
        assertValidCompilationState(compiledState, projects)
        assertNoDiff(
          """#1: task start 1
            |  -> Msg: Compiling a (1 Scala source)
            |  -> Data kind: compile-task
            |#1: task finish 1
            |  -> errors 0, warnings 0, noop false
            |  -> Msg: Compiled 'a'
            |  -> Data kind: compile-report""".stripMargin,
          compiledState.lastDiagnostics(`A`)
        )

        val cleanedState = compiledState.clean(`A`)

        val secondCompiledState = cleanedState.compile(`A`)
        assertExitStatus(secondCompiledState, ExitStatus.Ok)
        assertValidCompilationState(secondCompiledState, projects)
        assertDifferentExternalClassesDirs(compiledState, secondCompiledState, projects)
        assertNoDiff(
          """#2: task start 2
            |  -> Msg: Compiling a (1 Scala source)
            |  -> Data kind: compile-task
            |#2: task finish 2
            |  -> errors 0, warnings 0, noop false
            |  -> Msg: Compiled 'a'
            |  -> Data kind: compile-report""".stripMargin,
          compiledState.lastDiagnostics(`A`)
        )
      }
    }
  }

  test("compile simple build with client origin id") {
    TestUtil.withinWorkspace { workspace =>
      val sources = List(
        """/Foo.scala
          |import Predef.assert
          |class Foo
          """.stripMargin
      )

      val logger = new RecordingLogger(ansiCodesSupported = false)
      val scalacOptions = List("-Ywarn-unused:imports")
      val `A` = TestProject(workspace, "a", sources, scalacOptions = scalacOptions)
      val projects = List(`A`)
      loadBspState(workspace, projects, logger) { state =>
        val compiledState = state.compile(`A`, originId = Some("test-origin"))
        assertExitStatus(compiledState, ExitStatus.Ok)
        assertValidCompilationState(compiledState, projects)
        assertNoDiff(
          compiledState.lastDiagnostics(`A`),
          """|#1: task start 1
             |  -> Msg: Compiling a (1 Scala source)
             |  -> Data kind: compile-task
             |#1: a/src/Foo.scala
             |  -> List(Diagnostic(Range(Position(0,0),Position(0,7)),Some(Warning),Some(_),Some(_),Unused import,None,None,Some({"actions":[]})))
             |  -> reset = true
             |  -> origin = test-origin
             |#1: task finish 1
             |  -> errors 0, warnings 1, noop false
             |  -> origin = test-origin
             |  -> Msg: Compiled 'a'
             |  -> Data kind: compile-report
             |""".stripMargin
        )
      }
    }
  }

  testNonWindows(
    "create orphan client classes directory and make sure loading a BSP session cleans it up"
  ) {
    TestUtil.withinWorkspace { workspace =>
      val sources = List(
        """/main/scala/Foo.scala
          |class Foo
          """.stripMargin
      )

      val logger = new RecordingLogger(ansiCodesSupported = false)
      val `A` = TestProject(workspace, "a", sources)
      val projects = List(`A`)
      val cliState = loadState(workspace, projects, logger)
      val compiledState = cliState.compile(`A`)
      assertExitStatus(compiledState, ExitStatus.Ok)
      assertValidCompilationState(compiledState, projects)

      // Add extra client classes directory
      val projectA = compiledState.getProjectFor(`A`)
      val bspClientsRootDir = projectA.clientClassesRootDirectory
      val orphanClientClassesDir = bspClientsRootDir.resolve(s"classes-test-123aAfd12i23")
      Files.createDirectories(orphanClientClassesDir.underlying)
      val fileTime = FileTime.from(Instant.now().minusSeconds(120))
      Files.setLastModifiedTime(orphanClientClassesDir.underlying, fileTime)

      val orphanInternalClassesDir = projectA.out.resolve(s"classes-test-123aAfd12i23")
      Files.createDirectories(orphanInternalClassesDir.underlying)
      Files.setLastModifiedTime(orphanInternalClassesDir.underlying, fileTime)

      loadBspState(workspace, projects, logger) { bspState =>
        // Ask for scala options to force client to create a client classes dir for `A`
        val _ = bspState.scalaOptions(`A`)
      }

      // Wait until the extra directory is finally deleted at the end of the bsp session
      TestUtil.await(
        FiniteDuration(10, TimeUnit.SECONDS),
        bloop.engine.ExecutionContext.ioScheduler
      ) {
        Task {
          var check: Boolean = true
          while (check) {
            // The task cleaning up client classes directories should have removed the extra dir
            check = orphanClientClassesDir.exists && orphanInternalClassesDir.exists
            Thread.sleep(100)
          }
        }.timeoutTo(
          FiniteDuration(5, TimeUnit.SECONDS),
          Task(sys.error(s"Expected deletion of $orphanClientClassesDir"))
        )
      }
    }
  }

  test("compile incrementally a build") {
    TestUtil.withinWorkspace { workspace =>
      object Sources {
        val `Foo.scala` =
          """/main/scala/Foo.scala
            |class Foo {
            |  def foo(s: String): String = s
            |}
          """.stripMargin
        val `Foo2.scala` =
          """/main/scala/Foo.scala
            |class Foo {
            |  // This body will not typecheck
            |  def foo(s: Int): String = s
            |}
          """.stripMargin
        val `Foo3.scala` =
          """/main/scala/Foo.scala
            |class Foo {
            |  // Will cause error in `Bar.scala`
            |  def foo(s: Int): String = s.toString
            |}
          """.stripMargin
        val `Bar.scala` =
          """/main/scala/Bar.scala
            |object Bar {
            |  def main(args: Array[String]): Unit = {
            |    (new Foo()).foo("asdf")
            |  }
            |}
          """.stripMargin
      }

      val logger = new RecordingLogger(ansiCodesSupported = false)
      val `A` = TestProject(workspace, "a", List(Sources.`Foo.scala`))
      val `B` = TestProject(workspace, "b", List(Sources.`Bar.scala`), List(`A`))
      val projects = List(`A`, `B`)

      loadBspState(workspace, projects, logger) { state =>
        val compiledState = state.compile(`B`)
        assertExitStatus(compiledState, ExitStatus.Ok)
        assertValidCompilationState(compiledState, projects)
        assertNoDiff(
          compiledState.lastDiagnostics(`A`),
          """#1: task start 1
            |  -> Msg: Compiling a (1 Scala source)
            |  -> Data kind: compile-task
            |#1: task finish 1
            |  -> errors 0, warnings 0, noop false
            |  -> Msg: Compiled 'a'
            |  -> Data kind: compile-report""".stripMargin
        )

        assertNoDiff(
          compiledState.lastDiagnostics(`B`),
          """#1: task start 2
            |  -> Msg: Compiling b (1 Scala source)
            |  -> Data kind: compile-task
            |#1: task finish 2
            |  -> errors 0, warnings 0, noop false
            |  -> Msg: Compiled 'b'
            |  -> Data kind: compile-report""".stripMargin
        )

        writeFile(`A`.srcFor("/main/scala/Foo.scala"), Sources.`Foo2.scala`)

        val secondCompiledState = compiledState.compile(`B`)
        assertExitStatus(secondCompiledState, ExitStatus.CompilationError)
        assertValidCompilationState(secondCompiledState, List(`B`))
        assertInvalidCompilationState(
          secondCompiledState,
          List(`A`),
          existsAnalysisFile = true,
          hasPreviousSuccessful = true,
          hasSameContentsInClassesDir = true
        )

        assertSameExternalClassesDirs(compiledState, secondCompiledState, projects)
        assertNoDiff(compiledState.lastDiagnostics(`B`), "")
        assertNoDiff(
          compiledState.lastDiagnostics(`A`),
          """
            |#2: task start 3
            |  -> Msg: Compiling a (1 Scala source)
            |  -> Data kind: compile-task
            |#2: a/src/main/scala/Foo.scala
            |  -> List(Diagnostic(Range(Position(2,28),Position(2,28)),Some(Error),Some(_),Some(_),type mismatch;  found   : Int  required: String,None,None,Some({"actions":[]})))
            |  -> reset = true
            |#2: task finish 3
            |  -> errors 1, warnings 0, noop false
            |  -> Msg: Compiled 'a'
            |  -> Data kind: compile-report """.stripMargin
        )

        writeFile(`A`.srcFor("/main/scala/Foo.scala"), Sources.`Foo3.scala`)

        val thirdCompiledState = secondCompiledState.compile(`B`)
        assertExitStatus(thirdCompiledState, ExitStatus.CompilationError)
        assertValidCompilationState(thirdCompiledState, List(`A`))
        assertInvalidCompilationState(
          thirdCompiledState,
          List(`B`),
          existsAnalysisFile = true,
          hasPreviousSuccessful = true,
          hasSameContentsInClassesDir = true
        )

        assertSameExternalClassesDirs(compiledState, thirdCompiledState, `B`)
        assertDifferentExternalClassesDirs(compiledState, thirdCompiledState, `A`)

        writeFile(`A`.srcFor("/main/scala/Foo.scala"), Sources.`Foo.scala`)

        val fourthCompiledState = thirdCompiledState.compile(`B`)
        assertExitStatus(fourthCompiledState, ExitStatus.Ok)
        assertValidCompilationState(fourthCompiledState, List(`A`, `B`))
        assertSameExternalClassesDirs(thirdCompiledState, fourthCompiledState, List(`A`, `B`))
        assertDifferentExternalClassesDirs(compiledState, fourthCompiledState, `A`)
        assertSameExternalClassesDirs(compiledState, fourthCompiledState, `B`)
      }
    }
  }

  test("compile incrementally renamed file") {
    TestUtil.withinWorkspace { workspace =>
      def path(suffix: String) = s"/main/scala/scala/meta/internal/metals/Foo$suffix.scala"
      object Sources {
        val `Foo0.scala` =
          s"""${path("0")}
             |package scala.meta.internal.metals
             |
             |final class Foo0(conn: () => String) {
             |  def foo(s: String): String = s
             |}
          """.stripMargin
      }

      val logger = new RecordingLogger(ansiCodesSupported = false)
      val `A` = TestProject(workspace, "a", List(Sources.`Foo0.scala`))
      val projects = List(`A`)
      val fooFilePath = `A`.srcFor(path("0"))
      writeFile(fooFilePath, Sources.`Foo0.scala`)

      def assertCorrectArtifacts(compiledState: ManagedBspTestState, suffix: String): Unit = {

        val buildProject = compiledState.toTestState.getProjectFor(`A`)
        val externalClassesDirA =
          compiledState.client.getUniqueClassesDirFor(buildProject, forceGeneration = true)

        val classFilesAfterSuccess = takeDirectorySnapshot(externalClassesDirA)
        assertEquals(
          classFilesAfterSuccess.map { classfile =>
            val pathString = classfile.path.toString()
            // drop drive letter and replace backslashes with forward slashes
            if (isWindows) pathString.drop(2).replace("\\", "/") else pathString
          },
          List(s"/scala/meta/internal/metals/Foo$suffix.class")
        )
      }

      loadBspState(workspace, projects, logger) { state =>
        val firstCompiledState = state.compile(`A`)
        assertExitStatus(firstCompiledState, ExitStatus.Ok)
        assertValidCompilationState(firstCompiledState, projects)
        assertCorrectArtifacts(firstCompiledState, "0")

        // try to rename 10 times the same file
        // VS Code will first change the file, then rename it
        val last = (1 to 10).foldLeft(firstCompiledState) { (state, num) =>
          val previousFile = `A`.srcFor(path(s"${num - 1}"))
          val newContents = Sources.`Foo0.scala`.replace(s"Foo0", s"Foo$num")
          // rename class
          writeFile(
            previousFile,
            newContents
          )
          val compiledStateChangedFile = state.compile(`A`)
          assertExitStatus(compiledStateChangedFile, ExitStatus.Ok)
          assertValidCompilationState(compiledStateChangedFile, projects)
          assertCorrectArtifacts(compiledStateChangedFile, s"$num")

          // rename file
          val newFile = fooFilePath.getParent.resolve(s"Foo$num.scala")
          Files.move(previousFile.underlying, newFile.underlying)

          val compiledStateRenameFile = compiledStateChangedFile.compile(`A`)
          assertExitStatus(compiledStateRenameFile, ExitStatus.Ok)
          assertValidCompilationState(compiledStateRenameFile, projects)

          assertCorrectArtifacts(compiledStateRenameFile, s"$num")
          compiledStateRenameFile
        }

        assertValidCompilationState(last, projects)
      }
    }
  }

  /**
   * Checks several variants regarding the previous execution of post
   * compilation tasks when the compile result is a success and when it is a
   * failure. The most important check carried out by this test is to guarantee
   * that external client classes directories are always populated with the
   * compile products of the previous successful results, even if a new BSP
   * session is established. We use semanticdb to emulate a real-world scenario.
   */
  test("successful and failed compiles always populate external classes directories") {
    TestUtil.withinWorkspace { workspace =>
      object Sources {
        val `A.scala` =
          """/A.scala
            |object A""".stripMargin
        val `A2.scala` =
          """/A.scala
            |abject A""".stripMargin
      }

      val sourceDir = workspace.resolve("a").resolve("src")
      import coursierapi._

      val semanticdbJar = Fetch
        .create()
        .addDependencies(
          Dependency.of(
            "org.scalameta",
            s"semanticdb-scalac_${BuildInfo.scalaVersion}",
            BuildTestInfo.semanticdbVersion
          )
        )
        .fetch()
        .asScala
        .collectFirst({
          case file if file.getName().toString().contains("semanticdb-scalac") => file.toString()
        })

      assert(semanticdbJar.isDefined)

      val semanticdbOpts = List(
        s"-Xplugin:${semanticdbJar.get}",
        "-Yrangepos",
        s"-P:semanticdb:sourceroot:${sourceDir}"
      )

      def semanticdbFilesFrom(classesDir: AbsolutePath): List[BloopPaths.AttributedPath] = {
        val semanticdbTarget = classesDir.resolve("META-INF").resolve("semanticdb")
        takeDirectorySnapshot(semanticdbTarget)
      }

      val logger = new RecordingLogger(ansiCodesSupported = false)
      val `A` = TestProject(workspace, "a", List(Sources.`A.scala`), scalacOptions = semanticdbOpts)
      val projects = List(`A`)

      var classFilesPreviousIteration: List[BloopPaths.AttributedPath] = Nil
      var semanticdbFilesPreviousIteration: List[BloopPaths.AttributedPath] = Nil
      loadBspState(workspace, projects, logger) { state =>
        val compiledState = state.compile(`A`)
        assertExitStatus(compiledState, ExitStatus.Ok)
        assertValidCompilationState(compiledState, projects)

        val buildProject = compiledState.toTestState.getProjectFor(`A`)
        val externalClassesDirA =
          compiledState.client.getUniqueClassesDirFor(buildProject, forceGeneration = true)

        // There must be three top-level paths in this dir: A.class, A$.class and META-INF
        val classFilesAfterSuccess = takeDirectorySnapshot(externalClassesDirA)
        val semanticdbFilesAfterSuccess = semanticdbFilesFrom(externalClassesDirA)
        assert(classFilesAfterSuccess.size == 3)
        assert(semanticdbFilesAfterSuccess.size == 1)

        writeFile(`A`.srcFor("/A.scala"), Sources.`A2.scala`)
        val secondCompiledState = compiledState.compile(`A`)
        assertExitStatus(secondCompiledState, ExitStatus.CompilationError)

        // There must be three top-level paths in this dir: A.class, A$.class and META-INF
        val classFilesAfterFailure = takeDirectorySnapshot(externalClassesDirA)
        assert(classFilesAfterFailure.size == 3)
        val semanticdbFilesAfterFailure = semanticdbFilesFrom(externalClassesDirA)
        assertNoDiff(
          pprint.apply(semanticdbFilesAfterSuccess, height = Int.MaxValue).render,
          pprint.apply(semanticdbFilesAfterFailure, height = Int.MaxValue).render
        )

        // Set class and semanticdb files to check them in new independent bsp connection
        classFilesPreviousIteration = classFilesAfterFailure
        semanticdbFilesPreviousIteration = semanticdbFilesAfterFailure
      }

      loadBspState(workspace, projects, logger) { newStateAfterFailure =>
        val freshCompiledState = newStateAfterFailure.compile(`A`)
        val buildProject = freshCompiledState.toTestState.getProjectFor(`A`)
        val externalClassesDirA =
          freshCompiledState.client.getUniqueClassesDirFor(buildProject, forceGeneration = true)

        val classFilesAfterFreshFailure = takeDirectorySnapshot(externalClassesDirA)
        assertNoDiff(
          pprint.apply(classFilesAfterFreshFailure, height = Int.MaxValue).render,
          pprint.apply(classFilesPreviousIteration, height = Int.MaxValue).render
        )

        val semanticdbFilesAfterFreshFailure = semanticdbFilesFrom(externalClassesDirA)
        assertNoDiff(
          pprint.apply(semanticdbFilesAfterFreshFailure, height = Int.MaxValue).render,
          pprint.apply(semanticdbFilesPreviousIteration, height = Int.MaxValue).render
        )
      }
    }
  }

  test("compile incrementally and clear previous errors") {
    TestUtil.withinWorkspace { workspace =>
      object Sources {
        val `A.scala` =
          """/A.scala
            |object A extends Base {
            |  val x = 2
            |}""".stripMargin

        val `Base.scala` =
          """/Base.scala
            |trait Base {
            |  val x: Int
            |}""".stripMargin

        val `A2.scala` =
          """/A.scala
            |object A extends Base {
            |  val x = 1
            |  val x = 2
            |}""".stripMargin

        val `A3.scala` =
          """/A.scala
            |import java.nio.file.Files
            |object A extends Base {
            |  val x = 1
            |  val x = 2
            |}""".stripMargin

        val `A4.scala` =
          """/A.scala
            |import java.nio.file.Files
            |object A extends Base {
            |  val x = 2
            |}""".stripMargin

        val `Base2.scala` =
          """/Base.scala
            |trait Base {
            |  val y: Int
            |}""".stripMargin

        val `Base3.scala` =
          """/Base.scala
            |trait Base {
            |  // Force recompilation
            |  val x: Int
            |}""".stripMargin
      }

      val logger = new RecordingLogger(ansiCodesSupported = false)
      val `A` = TestProject(
        workspace,
        "a",
        List(Sources.`A.scala`, Sources.`Base.scala`),
        scalacOptions = List("-Ywarn-unused:imports", "-Yrangepos")
      )

      val projects = List(`A`)

      loadBspState(workspace, projects, logger) { state =>
        val compiledState = state.compile(`A`)
        assertExitStatus(compiledState, ExitStatus.Ok)
        assertValidCompilationState(compiledState, projects)
        assertNoDiff(
          compiledState.lastDiagnostics(`A`),
          """#1: task start 1
            |  -> Msg: Compiling a (2 Scala sources)
            |  -> Data kind: compile-task
            |#1: task finish 1
            |  -> errors 0, warnings 0, noop false
            |  -> Msg: Compiled 'a'
            |  -> Data kind: compile-report
            """.stripMargin
        )

        writeFile(`A`.srcFor("/A.scala"), Sources.`A2.scala`)
        val secondCompiledState = compiledState.compile(`A`)
        assertExitStatus(secondCompiledState, ExitStatus.CompilationError)
        assertInvalidCompilationState(
          secondCompiledState,
          projects,
          existsAnalysisFile = true,
          hasPreviousSuccessful = true,
          hasSameContentsInClassesDir = true
        )

        assertSameExternalClassesDirs(secondCompiledState, compiledState, projects)
        assertNoDiff(
          secondCompiledState.lastDiagnostics(`A`),
          """#2: task start 2
            |  -> Msg: Compiling a (1 Scala source)
            |  -> Data kind: compile-task
            |#2: a/src/A.scala
            |  -> List(Diagnostic(Range(Position(2,6),Position(2,6)),Some(Error),Some(_),Some(_),x is already defined as value x,None,None,Some({"actions":[]})))
            |  -> reset = true
            |#2: task finish 2
            |  -> errors 1, warnings 0, noop false
            |  -> Msg: Compiled 'a'
            |  -> Data kind: compile-report
            """.stripMargin
        )

        writeFile(`A`.srcFor("/A.scala"), Sources.`A.scala`)
        val thirdCompiledState = secondCompiledState.compile(`A`)
        assertExitStatus(thirdCompiledState, ExitStatus.Ok)
        assertValidCompilationState(thirdCompiledState, projects)
        assertSameExternalClassesDirs(thirdCompiledState, compiledState, projects)
        assertNoDiff(
          thirdCompiledState.lastDiagnostics(`A`),
          """#3: a/src/A.scala
            |  -> List()
            |  -> reset = true
            |#3: task start 3
            |  -> Msg: Start no-op compilation for a
            |  -> Data kind: compile-task
            |#3: task finish 3
            |  -> errors 0, warnings 0, noop true
            |  -> Msg: Compiled 'a'
            |  -> Data kind: compile-report
            """.stripMargin // no-op so it only gives the compile-report
        )

        writeFile(`A`.srcFor("/A.scala"), Sources.`A3.scala`)
        val fourthCompiledState = thirdCompiledState.compile(`A`)
        assertExitStatus(fourthCompiledState, ExitStatus.CompilationError)
        assertInvalidCompilationState(
          fourthCompiledState,
          projects,
          existsAnalysisFile = true,
          hasPreviousSuccessful = true,
          hasSameContentsInClassesDir = true
        )

        assertSameExternalClassesDirs(fourthCompiledState, compiledState, projects)
        assertNoDiff(
          fourthCompiledState.lastDiagnostics(`A`),
          """#4: task start 4
            |  -> Msg: Compiling a (1 Scala source)
            |  -> Data kind: compile-task
            |#4: a/src/A.scala
            |  -> List(Diagnostic(Range(Position(3,6),Position(3,6)),Some(Error),Some(_),Some(_),x is already defined as value x,None,None,Some({"actions":[]})))
            |  -> reset = true
            |#4: a/src/A.scala
            |  -> List(Diagnostic(Range(Position(0,0),Position(0,26)),Some(Warning),Some(_),Some(_),Unused import,None,None,Some({"actions":[]})))
            |  -> reset = false
            |#4: task finish 4
            |  -> errors 1, warnings 1, noop false
            |  -> Msg: Compiled 'a'
            |  -> Data kind: compile-report
            """.stripMargin
        )

        writeFile(`A`.srcFor("/A.scala"), Sources.`A4.scala`)
        val fifthCompiledState = fourthCompiledState.compile(`A`)
        assertExitStatus(fifthCompiledState, ExitStatus.Ok)
        assertValidCompilationState(fifthCompiledState, projects)
        assertDifferentExternalClassesDirs(fifthCompiledState, compiledState, projects)
        assertNoDiff(
          fifthCompiledState.lastDiagnostics(`A`),
          """#5: task start 5
            |  -> Msg: Compiling a (1 Scala source)
            |  -> Data kind: compile-task
            |#5: a/src/A.scala
            |  -> List(Diagnostic(Range(Position(0,0),Position(0,26)),Some(Warning),Some(_),Some(_),Unused import,None,None,Some({"actions":[]})))
            |  -> reset = true
            |#5: task finish 5
            |  -> errors 0, warnings 1, noop false
            |  -> Msg: Compiled 'a'
            |  -> Data kind: compile-report
            """.stripMargin
        )

        writeFile(`A`.srcFor("/Base.scala"), Sources.`Base2.scala`)
        val sixthCompiledState = fifthCompiledState.compile(`A`)
        assertExitStatus(sixthCompiledState, ExitStatus.CompilationError)
        assertInvalidCompilationState(
          sixthCompiledState,
          projects,
          existsAnalysisFile = true,
          hasPreviousSuccessful = true,
          hasSameContentsInClassesDir = true
        )
        assertSameExternalClassesDirs(sixthCompiledState, fifthCompiledState, projects)
        assertNoDiff(
          sixthCompiledState.lastDiagnostics(`A`),
          """#6: task start 6
            |  -> Msg: Compiling a (1 Scala source)
            |  -> Data kind: compile-task
            |#6: a/src/A.scala
            |  -> List()
            |  -> reset = true
            |#6: task finish 6
            |  -> errors 0, warnings 0, noop false
            |  -> Msg: Compiled 'a'
            |  -> Data kind: compile-report
            |#6: task start 6
            |  -> Msg: Compiling a (1 Scala source)
            |  -> Data kind: compile-task
            |#6: a/src/A.scala
            |  -> List(Diagnostic(Range(Position(0,0),Position(0,26)),Some(Warning),Some(_),Some(_),Unused import,None,None,Some({"actions":[]})))
            |  -> reset = true
            |#6: a/src/A.scala
            |  -> List(Diagnostic(Range(Position(1,0),Position(3,1)),Some(Error),Some(_),Some(_),object creation impossible, since value y in trait Base of type Int is not defined,None,None,Some({"actions":[]})))
            |  -> reset = false
            |#6: task finish 6
            |  -> errors 1, warnings 1, noop false
            |  -> Msg: Compiled 'a'
            |  -> Data kind: compile-report
            """.stripMargin
        )

        writeFile(`A`.srcFor("/Base.scala"), Sources.`Base3.scala`)
        val seventhCompiledState = sixthCompiledState.compile(`A`)
        assertExitStatus(seventhCompiledState, ExitStatus.Ok)
        assertValidCompilationState(seventhCompiledState, projects)
        assertDifferentExternalClassesDirs(seventhCompiledState, fifthCompiledState, projects)

        assertNoDiff(
          seventhCompiledState.lastDiagnostics(`A`),
          """#7: task start 7
            |  -> Msg: Compiling a (1 Scala source)
            |  -> Data kind: compile-task
            |#7: a/src/A.scala
            |  -> List(Diagnostic(Range(Position(0,0),Position(0,26)),Some(Warning),Some(_),Some(_),Unused import,None,None,Some({"actions":[]})))
            |  -> reset = true
            |#7: task finish 7
            |  -> errors 0, warnings 0, noop false
            |  -> Msg: Compiled 'a'
            |  -> Data kind: compile-report
            """.stripMargin
        )
      }
    }
  }

  test("no-op compile and publish diagnostics from a previous CLI compilation") {
    TestUtil.withinWorkspace { workspace =>
      object Sources {
        val `App.scala` =
          """/main/scala/App.scala
            |object App {
            |  def main(args: Array[String]): Unit = {
            |    "force warning in unit return type"
            |  }
            |}
          """.stripMargin
      }

      val cliLogger = new RecordingLogger(ansiCodesSupported = false)
      val bspLogger = new RecordingLogger(ansiCodesSupported = false)
      val `A` = TestProject(workspace, "a", List(Sources.`App.scala`))
      val projects = List(`A`)
      val cliState = loadState(workspace, projects, cliLogger)

      val cliCompiledState = cliState.compile(`A`)
      assertExitStatus(cliCompiledState, ExitStatus.Ok)
      assertValidCompilationState(cliCompiledState, projects)

      assertNoDiff(
        cliLogger.compilingInfos.mkString(lineSeparator),
        "Compiling a (1 Scala source)"
      )

      // Force a no-op via CLI to check we propagate problems from previous compile
      val secondCliCompiledState = cliCompiledState.compile(`A`)
      assertExitStatus(secondCliCompiledState, ExitStatus.Ok)
      assertValidCompilationState(secondCliCompiledState, projects)
      assertSameExternalClassesDirs(cliCompiledState, secondCliCompiledState, projects)

      loadBspState(workspace, projects, bspLogger) { state =>
        val compiledState = state.compile(`A`)
        assertExitStatus(compiledState, ExitStatus.Ok)
        assertValidCompilationState(compiledState, projects)
        assertSameExternalClassesDirs(compiledState.toTestState, secondCliCompiledState, `A`)

        // BSP publishes warnings even if it's a no-op
        // however it skips the task start/end
        assertNoDiff(
          compiledState.lastDiagnostics(`A`),
          """#1: a/src/main/scala/App.scala
            |  -> List(Diagnostic(Range(Position(2,4),Position(2,4)),Some(Warning),Some(_),Some(_),a pure expression does nothing in statement position,None,None,Some({"actions":[]})))
            |  -> reset = true""".stripMargin
        )
      }
    }
  }

  test("no-op compile and not publish diagnostics from a previous failed CLI compilation") {
    TestUtil.withinWorkspace { workspace =>
      object Sources {
        val `App.scala` =
          """/main/scala/App.scala
            |object App {
            |  val a: String = ""
            |}
          """.stripMargin
      }

      val bspLogger = new RecordingLogger(ansiCodesSupported = false)
      val `A` = TestProject(workspace, "a", List(Sources.`App.scala`))
      val projects = List(`A`)

      // compile successfully in a separate bsp connection and then break
      loadBspState(workspace, projects, bspLogger) { state =>
        val compiledState = state.compile(`A`)
        assertExitStatus(compiledState, ExitStatus.Ok)
        assertValidCompilationState(compiledState, projects)

        writeFile(
          `A`.srcFor("/main/scala/App.scala"),
          """|object App {
             |  val a: String = 1
             |}
          """.stripMargin
        )
        val secondCliCompiledState = compiledState.compile(`A`)
        assertExitStatus(secondCliCompiledState, ExitStatus.CompilationError)
        assertValidCompilationState(secondCliCompiledState, projects)
      }

      // connecting and compiling should not get any previous and no longer valid diagnostics
      loadBspState(workspace, projects, bspLogger) { state =>
        // Remove the error and get back to the previous state
        writeFile(
          `A`.srcFor("/main/scala/App.scala"),
          Sources.`App.scala`
        )
        val compiledState = state.compile(`A`)
        assertExitStatus(compiledState, ExitStatus.Ok)
        assertValidCompilationState(compiledState, projects)

        assertNoDiff(
          compiledState.lastDiagnostics(`A`),
          """|#1: task start 1
             |  -> Msg: Start no-op compilation for a
             |  -> Data kind: compile-task
             |#1: task finish 1
             |  -> errors 0, warnings 0, noop true
             |  -> Msg: Compiled 'a'
             |  -> Data kind: compile-report
             |""".stripMargin
        )
      }
    }
  }

  test("compile incrementally and publish warnings from a previous CLI compilation") {
    TestUtil.withinWorkspace { workspace =>
      object Sources {
        val `App.scala` =
          """/main/scala/App.scala
            |object App {
            |  def main(args: Array[String]): Unit = {
            |    "force warning in unit return type"
            |  }
            |}
          """.stripMargin
        val `Extra.scala` =
          """/main/scala/Extra.scala
            |class Extra
          """.stripMargin
        val `Extra2.scala` =
          """/main/scala/Extra.scala
            |class Extra2
          """.stripMargin
      }

      val cliLogger = new RecordingLogger(ansiCodesSupported = false)
      val bspLogger = new RecordingLogger(ansiCodesSupported = false)
      val `A` = TestProject(workspace, "a", List(Sources.`App.scala`, Sources.`Extra.scala`))
      val projects = List(`A`)
      val cliState = loadState(workspace, projects, cliLogger)

      val cliCompiledState = cliState.compile(`A`)
      assertExitStatus(cliCompiledState, ExitStatus.Ok)
      assertValidCompilationState(cliCompiledState, projects)
      assertNoDiff(
        cliLogger.compilingInfos.mkString(lineSeparator),
        "Compiling a (2 Scala sources)"
      )

      loadBspState(workspace, projects, bspLogger) { state =>
        writeFile(`A`.srcFor("main/scala/Extra.scala"), Sources.`Extra2.scala`)

        val compiledState = state.compile(`A`)
        assertExitStatus(compiledState, ExitStatus.Ok)
        assertValidCompilationState(compiledState, projects)
        assertDifferentExternalClassesDirs(compiledState.toTestState, cliCompiledState, `A`)

        // BSP client publishes warnings even if the incremental compile didn't affect that source
        assertNoDiff(
          compiledState.lastDiagnostics(`A`),
          """#1: task start 1
            |  -> Msg: Compiling a (1 Scala source)
            |  -> Data kind: compile-task
            |#1: a/src/main/scala/App.scala
            |  -> List(Diagnostic(Range(Position(2,4),Position(2,4)),Some(Warning),Some(_),Some(_),a pure expression does nothing in statement position,None,None,Some({"actions":[]})))
            |  -> reset = true
            |#1: task finish 1
            |  -> errors 0, warnings 0, noop false
            |  -> Msg: Compiled 'a'
            |  -> Data kind: compile-report""".stripMargin
        )

        import java.nio.file.Files
        Files.delete(`A`.srcFor("main/scala/App.scala").underlying)

        // Test that deleting a file with a warning doesn't make bloop send clear diagnostics
        val secondCompiledState = compiledState.compile(`A`)
        assertExitStatus(secondCompiledState, ExitStatus.Ok)
        assertValidCompilationState(secondCompiledState, projects)

        assertNoDiff(
          secondCompiledState.lastDiagnostics(`A`),
          """|#2: task start 2
             |  -> Msg: Compiling a (1 Scala source)
             |  -> Data kind: compile-task
             |#2: a/src/main/scala/App.scala
             |  -> List()
             |  -> reset = true
             |#2: task finish 2
             |  -> errors 0, warnings 0, noop false
             |  -> Msg: Compiled 'a'
             |  -> Data kind: compile-report
             |""".stripMargin
        )
      }
    }
  }

  test("workspace-buildTargets-should-not-block") {
    TestUtil.withinWorkspace { workspace =>
      val `A.scala` =
        """/A.scala
          |package macros
          |
          |import scala.reflect.macros.blackbox.Context
          |import scala.language.experimental.macros
          |
          |object SleepMacro {
          |  def sleep(): Unit = macro sleepImpl
          |  def sleepImpl(c: Context)(): c.Expr[Unit] = {
          |    import c.universe._
          |    Thread.sleep(10000)
          |    reify { () }
          |  }
          |}""".stripMargin

      val `B.scala` =
        """/B.scala
          |package example
          |object B { def foo(s: String): String = s.toString; macros.SleepMacro.sleep() }
          """.stripMargin

      val `A` = TestProject(workspace, "a", List(`A.scala`))

      val `B` = TestProject(workspace, "b", List(`B.scala`), List(`A`))

      val projects = List(`A`, `B`)

      val logger = new RecordingLogger(ansiCodesSupported = false)

      loadBspState(workspace, projects, logger) { state =>
        // First, get a baseline by calling buildTargets when no compilation is running
        val initialTargets = state.workspaceTargets
        assert(initialTargets.targets.size == 2)
        val targets = initialTargets.targets.flatMap(_.displayName).toSet
        assert(targets.contains("a") && targets.contains("b"))

        // Start compilation in the background
        val compilationHandle = state.compileHandle(`A`)

        // Wait a bit to ensure compilation has started
        Thread.sleep(100)

        // Try to get build targets while compilation is running
        val startTime = System.currentTimeMillis()
        for (_ <- 1 to 10) {
          state.workspaceTargets
        }
        val endTime = System.currentTimeMillis()
        val elapsedMs = endTime - startTime

        // The buildTargets call should return quickly (within 1 second)
        // and should not wait for compilation to complete
        if (elapsedMs >= 1000L) {
          fail(s"buildTargets took ${elapsedMs}ms, expected < 1000ms")
        }

        // Wait for compilation to complete
        val result = TestUtil.await(FiniteDuration(30, "s"))(Task.fromFuture(compilationHandle))
        assert(result.status == ExitStatus.Ok)
      }
    }
  }

  test("compile incrementally and clear old errors fixed in previous CLI compilations") {
    TestUtil.withinWorkspace { workspace =>
      object Sources {
        val `Foo.scala` =
          """/main/scala/Foo.scala
            |object Foo {
            |  def foo(s: String): String = s
            |}
          """.stripMargin
        val `Foo2.scala` =
          """/main/scala/Foo.scala
            |object Foo {
            |  def foo(s: Int): String = s
            |}
          """.stripMargin
        val `Bar.scala` =
          """/main/scala/Bar.scala
            |object Bar {
            |  def foo(s: String): String = s
            |}
          """.stripMargin
        val `Bar2.scala` =
          """/main/scala/Bar.scala
            |object Bar {
            |  def foo(s: Int): String = s
            |}
          """.stripMargin
      }

      val cliLogger = new RecordingLogger(ansiCodesSupported = false)
      val bspLogger = new RecordingLogger(ansiCodesSupported = false)
      val `A` = TestProject(workspace, "a", List(Sources.`Foo.scala`, Sources.`Bar.scala`))
      val projects = List(`A`)
      val cliState = loadState(workspace, projects, cliLogger)

      val cliCompiledState = cliState.compile(`A`)
      assertExitStatus(cliCompiledState, ExitStatus.Ok)
      assertValidCompilationState(cliCompiledState, projects)
      assertNoDiff(
        cliLogger.compilingInfos.mkString(lineSeparator),
        "Compiling a (2 Scala sources)"
      )

      loadBspState(workspace, projects, bspLogger) { state =>
        writeFile(`A`.srcFor("main/scala/Foo.scala"), Sources.`Foo2.scala`)

        val compiledState = state.compile(`A`)
        assertExitStatus(compiledState, ExitStatus.CompilationError)
        assertInvalidCompilationState(
          compiledState,
          projects,
          existsAnalysisFile = true,
          hasPreviousSuccessful = true,
          hasSameContentsInClassesDir = false
        )

        // They must be different because the compilation in BSP didn't succeed and populate the dir
        assertDifferentExternalClassesDirs(compiledState.toTestState, cliCompiledState, `A`)

        // Reset diagnostics in `Foo` since it has disappeared in the last compilation
        assertNoDiff(
          compiledState.lastDiagnostics(`A`),
          """#1: task start 1
            |  -> Msg: Compiling a (1 Scala source)
            |  -> Data kind: compile-task
            |#1: a/src/main/scala/Foo.scala
            |  -> List(Diagnostic(Range(Position(1,28),Position(1,28)),Some(Error),Some(_),Some(_),type mismatch;  found   : Int  required: String,None,None,Some({"actions":[]})))
            |  -> reset = true
            |#1: task finish 1
            |  -> errors 1, warnings 0, noop false
            |  -> Msg: Compiled 'a'
            |  -> Data kind: compile-report""".stripMargin
        )

        // Fix previous compilation error in BSP in CLI client
        writeFile(`A`.srcFor("main/scala/Foo.scala"), Sources.`Foo.scala`)
        val secondCliCompiledState = compiledState.toTestStateFrom(cliCompiledState).compile(`A`)
        assertExitStatus(secondCliCompiledState, ExitStatus.Ok)
        assertValidCompilationState(secondCliCompiledState, projects)
        assertSameExternalClassesDirs(cliCompiledState, secondCliCompiledState, projects)

        writeFile(`A`.srcFor("main/scala/Bar.scala"), Sources.`Bar2.scala`)
        val secondCompiledState = compiledState.compile(`A`)
        assertExitStatus(secondCompiledState, ExitStatus.CompilationError)
        assertInvalidCompilationState(
          secondCompiledState,
          projects,
          existsAnalysisFile = true,
          hasPreviousSuccessful = true,
          hasSameContentsInClassesDir = false
        )

        assertNoDiff(
          secondCompiledState.lastDiagnostics(`A`),
          """#2: task start 2
            |  -> Msg: Compiling a (1 Scala source)
            |  -> Data kind: compile-task
            |#2: a/src/main/scala/Bar.scala
            |  -> List(Diagnostic(Range(Position(1,28),Position(1,28)),Some(Error),Some(_),Some(_),type mismatch;  found   : Int  required: String,None,None,Some({"actions":[]})))
            |  -> reset = true
            |#2: a/src/main/scala/Foo.scala
            |  -> List()
            |  -> reset = true
            |#2: task finish 2
            |  -> errors 1, warnings 0, noop false
            |  -> Msg: Compiled 'a'
            |  -> Data kind: compile-report""".stripMargin
        )

        // Fix previous compilation error in BSP in CLI client
        writeFile(`A`.srcFor("main/scala/Bar.scala"), Sources.`Bar.scala`)
        val thirdCliCompiledState =
          secondCompiledState.toTestStateFrom(secondCliCompiledState).compile(`A`)
        assertExitStatus(thirdCliCompiledState, ExitStatus.Ok)
        assertValidCompilationState(thirdCliCompiledState, projects)
        assertSameExternalClassesDirs(cliCompiledState, thirdCliCompiledState, projects)

        val thirdCompiledState = secondCompiledState.compile(`A`)
        assertExitStatus(thirdCompiledState, ExitStatus.Ok)
        assertValidCompilationState(thirdCompiledState, projects)
        assertSameExternalClassesDirs(
          thirdCliCompiledState,
          thirdCompiledState.toTestState,
          projects
        )

        assertNoDiff(
          thirdCompiledState.lastDiagnostics(`A`),
          """|#3: a/src/main/scala/Bar.scala
             |  -> List()
             |  -> reset = true
             |#3: task start 3
             |  -> Msg: Start no-op compilation for a
             |  -> Data kind: compile-task
             |#3: task finish 3
             |  -> errors 0, warnings 0, noop true
             |  -> Msg: Compiled 'a'
             |  -> Data kind: compile-report""".stripMargin
        )
      }
    }
  }

  for (fatalOpt <- List("-Xfatal-warnings", "-Werror"))
    test(s"support $fatalOpt internal implementation") {
      TestUtil.withinWorkspace { workspace =>
        object Sources {
          val `Foo.scala` =
            """/Foo.scala
              |import Predef.assert
              |class Foo
            """.stripMargin
          val `Bar.scala` =
            """/Bar.scala
              |class Bar
            """.stripMargin
          val `Baz.scala` =
            """/Baz.scala
              |class Baz
            """.stripMargin
          val `Foo2.scala` =
            """/Foo.scala
              |class Foo
            """.stripMargin
          val `Foo3.scala` =
            """/Foo.scala
              |import Predef.assert
              |import Predef.Manifest
              |class Foo
            """.stripMargin
          val `Buzz.scala` =
            """/Buzz.scala
              |class Buzz
            """.stripMargin
          val `Buzz2.scala` =
            """/Buzz.scala
              |import Predef.assert
              |class Buzz
            """.stripMargin
        }

        val bspLogger = new RecordingLogger(ansiCodesSupported = false)
        val sourcesA = List(Sources.`Bar.scala`, Sources.`Foo.scala`, Sources.`Baz.scala`)
        val sourcesB = List(Sources.`Buzz.scala`)
        val options = List("-Ywarn-unused", fatalOpt)
        val `A` = TestProject(workspace, "a", sourcesA, scalacOptions = options)
        val `B` = TestProject(workspace, "b", sourcesB, List(`A`), scalacOptions = options)
        val projects = List(`A`, `B`)
        loadBspState(workspace, projects, bspLogger) { state =>
          val compiledState = state.compile(`B`)
          assertExitStatus(compiledState, ExitStatus.CompilationError)
          assertValidCompilationState(compiledState, projects)
          assertNoDiff(
            compiledState.lastDiagnostics(`A`),
            """|#1: task start 1
               |  -> Msg: Compiling a (3 Scala sources)
               |  -> Data kind: compile-task
               |#1: a/src/Foo.scala
               |  -> List(Diagnostic(Range(Position(0,0),Position(0,7)),Some(Error),Some(_),Some(_),Unused import,None,None,Some({"actions":[]})))
               |  -> reset = true
               |#1: task finish 1
               |  -> errors 1, warnings 0, noop false
               |  -> Msg: Compiled 'a'
               |  -> Data kind: compile-report
               |""".stripMargin
          )

          assertNoDiff(
            compiledState.lastDiagnostics(`B`),
            """|#1: task start 2
               |  -> Msg: Compiling b (1 Scala source)
               |  -> Data kind: compile-task
               |#1: task finish 2
               |  -> errors 0, warnings 0, noop false
               |  -> Msg: Compiled 'b'
               |  -> Data kind: compile-report
               |""".stripMargin
          )

          writeFile(`A`.srcFor("/Foo.scala"), Sources.`Foo2.scala`)
          val secondCompiledState = compiledState.compile(`B`)
          assertExitStatus(secondCompiledState, ExitStatus.Ok)
          assertValidCompilationState(secondCompiledState, projects)
          assertNoDiff(
            secondCompiledState.lastDiagnostics(`A`),
            """|#2: task start 3
               |  -> Msg: Compiling a (1 Scala source)
               |  -> Data kind: compile-task
               |#2: a/src/Foo.scala
               |  -> List()
               |  -> reset = true
               |#2: task finish 3
               |  -> errors 0, warnings 0, noop false
               |  -> Msg: Compiled 'a'
               |  -> Data kind: compile-report
               |""".stripMargin
          )

          assertNoDiff(
            compiledState.lastDiagnostics(`B`),
            "" // no-op
          )

          writeFile(`A`.srcFor("/Foo.scala"), Sources.`Foo3.scala`)
          writeFile(`B`.srcFor("/Buzz.scala"), Sources.`Buzz2.scala`)
          val thirdCompiledState = secondCompiledState.compile(`B`)
          assertExitStatus(thirdCompiledState, ExitStatus.CompilationError)
          assertValidCompilationState(thirdCompiledState, projects)
          assertNoDiff(
            thirdCompiledState.lastDiagnostics(`A`),
            """|#3: task start 4
               |  -> Msg: Compiling a (1 Scala source)
               |  -> Data kind: compile-task
               |#3: a/src/Foo.scala
               |  -> List(Diagnostic(Range(Position(0,0),Position(0,7)),Some(Error),Some(_),Some(_),Unused import,None,None,Some({"actions":[]})))
               |  -> reset = true
               |#3: a/src/Foo.scala
               |  -> List(Diagnostic(Range(Position(1,0),Position(1,7)),Some(Error),Some(_),Some(_),Unused import,None,None,Some({"actions":[]})))
               |  -> reset = false
               |#3: task finish 4
               |  -> errors 2, warnings 0, noop false
               |  -> Msg: Compiled 'a'
               |  -> Data kind: compile-report
               |""".stripMargin
          )

          assertNoDiff(
            compiledState.lastDiagnostics(`B`),
            """|#3: task start 5
               |  -> Msg: Compiling b (1 Scala source)
               |  -> Data kind: compile-task
               |#3: b/src/Buzz.scala
               |  -> List(Diagnostic(Range(Position(0,0),Position(0,7)),Some(Error),Some(_),Some(_),Unused import,None,None,Some({"actions":[]})))
               |  -> reset = true
               |#3: task finish 5
               |  -> errors 1, warnings 0, noop false
               |  -> Msg: Compiled 'b'
               |  -> Data kind: compile-report
               |""".stripMargin
          )
        }
      }
    }

  test("add-method-during-compilation") {
    TestUtil.withinWorkspace { workspace =>
      // Macro project - must be compiled first
      val macroProject = TestProject(
        workspace,
        "macros",
        List(
          """/main/scala/SleepMacro.scala
            |package macros
            |
            |import scala.reflect.macros.blackbox.Context
            |import scala.language.experimental.macros
            |
            |object SleepMacro {
            |  def sleep(): Unit = macro sleepImpl
            |  def sleepImpl(c: Context)(): c.Expr[Unit] = {
            |    import c.universe._
            |    // Sleep to create compilation window
            |    Thread.sleep(3000)
            |    reify { () }
            |  }
            |}
          """.stripMargin
        )
      )
      // Fast file that will be modified to break compilation if stale bytecode is used
      val fastFile =
        """/main/scala/a/FastCompilation.scala
          |package a
          |object FastCompilation {
          |  def method1(): String = "initial version"
          |}
        """.stripMargin
      // Slow file that uses the macro AND depends on the fast file
      val slowFile =
        """/main/scala/a/SlowCompilation.scala
          |package a
          |object SlowCompilation {
          |  def slowMethod(): Unit = {
          |    macros.SleepMacro.sleep()
          |    val result = FastCompilation.method1()
          |    println(s"Slow compilation complete: $result")
          |  }
          |}
        """.stripMargin
      val logger = new RecordingLogger(ansiCodesSupported = false)
      val testProject = TestProject(
        workspace,
        "a",
        List(slowFile, fastFile),
        List(macroProject),
        scalaVersion = Some("2.13.17")
      )
      val projects = List(macroProject, testProject)
      val configDir = TestProject.populateWorkspace(workspace, projects)
      val bloopState = TestUtil.loadTestProject(configDir.underlying, logger)
      val macroState1 = new TestState(bloopState)
      // First compile the macro project
      val macroCompiled = macroState1.compile(macroProject)
      assert(macroCompiled.status == ExitStatus.Ok)
      def runTest(sleepBeforeModifyFile: Long): Unit = {
        writeFile(testProject.srcFor("main/scala/a/SlowCompilation.scala"), slowFile)
        writeFile(testProject.srcFor("main/scala/a/FastCompilation.scala"), fastFile)
        // Start compilation of main project asynchronously
        val projectState1 = new TestState(TestUtil.loadTestProject(configDir.underlying, logger))
        val compilationTask = Task {
          projectState1.compile(testProject)
        }.runAsync(bloop.engine.ExecutionContext.ioScheduler)
        // Sleep just long enough for Zinc to read files into memory
        // but modify during the macro sleep (3000ms) in hopes of hitting bug where Zinc re-reads the file,
        // post-compile, as part of generating the analysis.
        Thread.sleep(sleepBeforeModifyFile)
        require(!compilationTask.isCompleted, "Slept too long! First compile already completed!")
        val modifiedFastFile =
          """/main/scala/a/FastCompilation.scala
            |package a
            |object FastCompilation {
            |  def method1(): String = "1" // OLD METHOD
            |  def method2(): String = "2" // NEW METHOD!
            |}
        """.stripMargin
        // writeFile helper actually deletes and recreates
        writeFile(testProject.srcFor("main/scala/a/FastCompilation.scala"), modifiedFastFile)
        // Wait for first compilation to complete
        scala.concurrent.Await.result(compilationTask, FiniteDuration(20, TimeUnit.SECONDS))
        // Now modify downstream file and compile again. If there's a race, this compile might not recompile FastCompilation
        // even though it's necessary, given that method2 was missed.
        val modifiedSlowFile =
          """/main/scala/a/SlowCompilation.scala
            |package a
            |object SlowCompilation {
            |  def slowMethod(): Unit = {
            |    macros.SleepMacro.sleep()
            |    val result = FastCompilation.method2() // CHANGED USAGE!
            |    println(s"Slow compilation complete: $result")
            |  }
            |}
        """.stripMargin
        writeFile(testProject.srcFor("main/scala/a/SlowCompilation.scala"), modifiedSlowFile)
        val projectState2 = new TestState(TestUtil.loadTestProject(configDir.underlying, logger))
        val secondResult = projectState2.compile(testProject)
        assert(secondResult.status == ExitStatus.Ok)
      }
      runTest(2000)
    }
  }

<<<<<<< HEAD
  test("compile and return rendered message") {
    TestUtil.withinWorkspace { workspace =>
      val sources = List(
        """/main/scala/Foo.scala
          |def foo(s: String): Int = s
          """.stripMargin
      )

      val logger = new RecordingLogger(ansiCodesSupported = false)
      val `A` = TestProject(workspace, "a", sources, scalaVersion = Some("3.3.7"))
      val projects = List(`A`)

      loadBspState(workspace, projects, logger) { state =>
        val compiledState = state.compile(`A`, arguments = Some(List("--show-rendered-message")))
        assertExitStatus(compiledState, ExitStatus.CompilationError)
        val sep = File.separator
        assertNoDiff(
          // Remove ANSI escape codes
          compiledState.lastDiagnostics(`A`).replaceAll("\u001B\\[[;\\d]*m", ""),
          s"""
             |#1: task start 1
             |  -> Msg: Compiling a (1 Scala source)
             |  -> Data kind: compile-task
             |#1: a/src/main/scala/Foo.scala
             |  -> List(Diagnostic(Range(Position(0,26),Position(0,27)),Some(Error),Some(_),Some(_),-- [E007] Type Mismatch Error: $workspace${sep}a${sep}src${sep}main${sep}scala${sep}Foo.scala:1:26  1 |def foo(s: String): Int = s   |                          ^   |                          Found:    (s : String)   |                          Required: Int   |   | longer explanation available when compiling with `-explain`,None,None,Some({"actions":[]})))
             |  -> reset = true
             |#1: task finish 1
             |  -> errors 1, warnings 0
             |  -> Msg: Compiled 'a'
             |  -> Data kind: compile-report """.stripMargin
=======
  test("task notifications are sent when compiling project with dependency") {
    TestUtil.withinWorkspace { workspace =>
      val sourcesA = List(
        """/main/scala/Foo.scala
          |class Foo {
          |  def foo(s: String): String = s
          |}
        """.stripMargin
      )

      val sourcesB = List(
        """/main/scala/Bar.scala
          |object Bar {
          |  def bar(s: String): String = (new Foo()).foo(s)
          |}
        """.stripMargin
      )

      val logger = new RecordingLogger(ansiCodesSupported = false)
      val `A` = TestProject(workspace, "a", sourcesA)
      val `B` = TestProject(workspace, "b", sourcesB, List(`A`))
      val projects = List(`A`, `B`)

      loadBspState(workspace, projects, logger) { state =>
        // When we compile B, which depends on A, both should get task notifications
        val compiledState = state.compile(`B`)
        assertExitStatus(compiledState, ExitStatus.Ok)
        assertValidCompilationState(compiledState, projects)

        // Verify A gets task start and task finish notifications
        assertNoDiff(
          compiledState.lastDiagnostics(`A`),
          """#1: task start 1
            |  -> Msg: Compiling a (1 Scala source)
            |  -> Data kind: compile-task
            |#1: task finish 1
            |  -> errors 0, warnings 0, noop false
            |  -> Msg: Compiled 'a'
            |  -> Data kind: compile-report""".stripMargin
        )

        // Verify B gets task start and task finish notifications with different task IDs
        assertNoDiff(
          compiledState.lastDiagnostics(`B`),
          """#1: task start 2
            |  -> Msg: Compiling b (1 Scala source)
            |  -> Data kind: compile-task
            |#1: task finish 2
            |  -> errors 0, warnings 0, noop false
            |  -> Msg: Compiled 'b'
            |  -> Data kind: compile-report""".stripMargin
        )

      }
    }
  }

  test("task notifications are sent when compiling dependency chain A -> B -> C") {
    TestUtil.withinWorkspace { workspace =>
      val sourcesA = List(
        """/main/scala/A.scala
          |class A {
          |  def methodA(): String = "A"
          |}
        """.stripMargin
      )

      val sourcesB = List(
        """/main/scala/B.scala
          |class B {
          |  def methodB(): String = (new A()).methodA() + "B"
          |}
        """.stripMargin
      )

      val sourcesC = List(
        """/main/scala/C.scala
          |object C {
          |  def methodC(): String = (new B()).methodB() + "C"
          |}
        """.stripMargin
      )

      val logger = new RecordingLogger(ansiCodesSupported = false)
      val `A` = TestProject(workspace, "a", sourcesA)
      val `B` = TestProject(workspace, "b", sourcesB, List(`A`))
      val `C` = TestProject(workspace, "c", sourcesC, List(`B`))
      val projects = List(`A`, `B`, `C`)

      loadBspState(workspace, projects, logger) { state =>
        // When we compile C, which depends on B -> A, all three should get task notifications
        val compiledState = state.compile(`C`)
        assertExitStatus(compiledState, ExitStatus.Ok)
        assertValidCompilationState(compiledState, projects)

        // Verify A gets task notifications (task id 1)
        assertNoDiff(
          compiledState.lastDiagnostics(`A`),
          """#1: task start 1
            |  -> Msg: Compiling a (1 Scala source)
            |  -> Data kind: compile-task
            |#1: task finish 1
            |  -> errors 0, warnings 0, noop false
            |  -> Msg: Compiled 'a'
            |  -> Data kind: compile-report""".stripMargin
        )

        // Verify B gets task notifications (task id 2)
        assertNoDiff(
          compiledState.lastDiagnostics(`B`),
          """#1: task start 2
            |  -> Msg: Compiling b (1 Scala source)
            |  -> Data kind: compile-task
            |#1: task finish 2
            |  -> errors 0, warnings 0, noop false
            |  -> Msg: Compiled 'b'
            |  -> Data kind: compile-report""".stripMargin
        )

        // Verify C gets task notifications (task id 3)
        assertNoDiff(
          compiledState.lastDiagnostics(`C`),
          """#1: task start 3
            |  -> Msg: Compiling c (1 Scala source)
            |  -> Data kind: compile-task
            |#1: task finish 3
            |  -> errors 0, warnings 0, noop false
            |  -> Msg: Compiled 'c'
            |  -> Data kind: compile-report""".stripMargin
        )
      }
    }
  }

  test("send-noop") {
    TestUtil.withinWorkspace { workspace =>
      val sourcesA = List(
        """/main/scala/Foo.scala
          |class Foo
        """.stripMargin
      )

      val sourcesB = List(
        """/main/scala/Bar.scala
          |class Bar
        """.stripMargin
      )

      val logger = new RecordingLogger(ansiCodesSupported = false)
      val `A` = TestProject(workspace, "a", sourcesA)
      val `B` = TestProject(workspace, "b", sourcesB, List(`A`))
      val projects = List(`A`, `B`)

      loadBspState(workspace, projects, logger) { state =>
        // First compilation
        val compiledState = state.compile(`B`)
        assertExitStatus(compiledState, ExitStatus.Ok)
        assertValidCompilationState(compiledState, projects)

        // Second compilation (no-op) - should not send task notifications for either project
        val secondCompiledState = compiledState.compile(`B`)
        assertExitStatus(secondCompiledState, ExitStatus.Ok)
        assertValidCompilationState(secondCompiledState, projects)

        // Verify noop task notifications for A
        assertNoDiff(
          secondCompiledState.lastDiagnostics(`A`),
          ""
        )

        // Verify noop task notifications for B
        assertNoDiff(
          secondCompiledState.lastDiagnostics(`B`),
          ""
        )

      }
    }
  }

  test("task notifications sent when only dependency needs recompilation") {
    TestUtil.withinWorkspace { workspace =>
      val sourcesA = List(
        """/main/scala/Foo.scala
          |class Foo {
          |  def foo(): String = "original"
          |}
        """.stripMargin
      )

      val sourcesB = List(
        """/main/scala/Bar.scala
          |class Bar {
          |  def bar(): String = (new Foo()).foo()
          |}
        """.stripMargin
      )

      val logger = new RecordingLogger(ansiCodesSupported = false)
      val `A` = TestProject(workspace, "a", sourcesA)
      val `B` = TestProject(workspace, "b", sourcesB, List(`A`))
      val projects = List(`A`, `B`)

      loadBspState(workspace, projects, logger) { state =>
        // First compilation
        val compiledState = state.compile(`B`)
        assertExitStatus(compiledState, ExitStatus.Ok)
        assertValidCompilationState(compiledState, projects)

        // Modify only A
        writeFile(
          `A`.srcFor("/main/scala/Foo.scala"),
          """/main/scala/Foo.scala
            |class Foo {
            |  def foo(): String = "modified"
            |}
          """.stripMargin
        )

        // Compile B again - should trigger recompilation of A and B
        val secondCompiledState = compiledState.compile(`B`)
        assertExitStatus(secondCompiledState, ExitStatus.Ok)
        assertValidCompilationState(secondCompiledState, projects)

        // Verify A gets task notifications (modified and recompiled)
        assertNoDiff(
          secondCompiledState.lastDiagnostics(`A`),
          """#2: task start 3
            |  -> Msg: Compiling a (1 Scala source)
            |  -> Data kind: compile-task
            |#2: task finish 3
            |  -> errors 0, warnings 0, noop false
            |  -> Msg: Compiled 'a'
            |  -> Data kind: compile-report""".stripMargin
        )

        // Verify B gets task notifications (needs recompilation due to A change)
        assertNoDiff(
          secondCompiledState.lastDiagnostics(`B`),
          """#2: task start 4
            |  -> Msg: Compiling b (1 Scala source)
            |  -> Data kind: compile-task
            |#2: task finish 4
            |  -> errors 0, warnings 0, noop false
            |  -> Msg: Compiled 'b'
            |  -> Data kind: compile-report""".stripMargin
>>>>>>> 24aa793e
        )
      }
    }
  }

}<|MERGE_RESOLUTION|>--- conflicted
+++ resolved
@@ -1424,7 +1424,6 @@
     }
   }
 
-<<<<<<< HEAD
   test("compile and return rendered message") {
     TestUtil.withinWorkspace { workspace =>
       val sources = List(
@@ -1455,7 +1454,11 @@
              |  -> errors 1, warnings 0
              |  -> Msg: Compiled 'a'
              |  -> Data kind: compile-report """.stripMargin
-=======
+        )
+      }
+    }
+  }
+  
   test("task notifications are sent when compiling project with dependency") {
     TestUtil.withinWorkspace { workspace =>
       val sourcesA = List(
@@ -1702,7 +1705,6 @@
             |  -> errors 0, warnings 0, noop false
             |  -> Msg: Compiled 'b'
             |  -> Data kind: compile-report""".stripMargin
->>>>>>> 24aa793e
         )
       }
     }
