--- conflicted
+++ resolved
@@ -55,10 +55,6 @@
 trait BspClientTest {
   def cleanUpLastResources(cmd: Commands.ValidatedBsp): Unit = {
     cmd match {
-<<<<<<< HEAD
-=======
-      case _: Commands.WindowsLocalBsp => ()
->>>>>>> 2a743608
       case cmd: Commands.UnixLocalBsp =>
         // We delete the socket file created by the BSP communication
         if (!Files.exists(cmd.socket.underlying)) ()
