package bloop.bsp

import java.io.File
import java.nio.charset.StandardCharsets
import java.nio.file.Files
import java.nio.file.Path
import java.util.concurrent.ExecutionException

import scala.collection.mutable
import scala.concurrent.Promise
import scala.concurrent.duration.FiniteDuration
import scala.util._

import ch.epfl.scala.bsp
import ch.epfl.scala.bsp.endpoints

import bloop.cli.BspProtocol
import bloop.cli.CliOptions
import bloop.cli.Commands
import bloop.cli.Validate
import bloop.engine.ExecutionContext
import bloop.engine.Run
import bloop.engine.State
import bloop.engine.caches.ResultsCache
import bloop.internal.build.BuildInfo
import bloop.io.AbsolutePath
import bloop.io.Environment.END_OF_LINE_MATCHER
import bloop.io.RelativePath
import bloop.logging.BspClientLogger
import bloop.logging.RecordingLogger
import bloop.logging.Slf4jAdapter
import bloop.task.Task
import bloop.util.TestUtil
import bloop.util.UUIDUtil

import com.github.plokhotnyuk.jsoniter_scala.core._
import jsonrpc4s._
import monix.execution.ExecutionModel
import monix.execution.Scheduler
import sbt.internal.util.MessageOnlyException

import scala.collection.mutable
import scala.concurrent.duration.FiniteDuration
import scala.meta.jsonrpc.{BaseProtocolMessage, LanguageClient, LanguageServer, Response, Services}
import scala.concurrent.Promise
import bloop.TestSchedulers
import java.net.{StandardProtocolFamily, UnixDomainSocketAddress}
import java.nio.channels.SocketChannel

object BspClientTest extends BspClientTest
trait BspClientTest {
  def cleanUpLastResources(cmd: Commands.ValidatedBsp): Unit = {
    cmd match {
      case cmd: Commands.UnixLocalBsp =>
        // We delete the socket file created by the BSP communication
        if (!Files.exists(cmd.socket.underlying)) ()
        else Files.delete(cmd.socket.underlying)
      case _: Commands.TcpBsp => ()
    }
  }

  def validateBsp(bspCommand: Commands.Bsp, configDir: AbsolutePath): Commands.ValidatedBsp = {
    val baseDir = AbsolutePath(configDir.underlying.getParent)
    Validate.bsp(bspCommand) match {
      case Run(bsp: Commands.ValidatedBsp, _) =>
        BspClientTest.setupBspCommand(bsp, baseDir, configDir)
      case failed => sys.error(s"Command validation failed: ${failed}")
    }
  }

  def createLocalBspCommand(
      configDir: AbsolutePath,
      tempDir: Path
  ): Commands.ValidatedBsp = {
    val uniqueId = UUIDUtil.randomUUID.take(4)
    val socketFile = tempDir.resolve(s"test-$uniqueId.socket")
    validateBsp(
      Commands.Bsp(
        protocol = BspProtocol.Local,
        socket = Some(socketFile)
      ),
      configDir
    )
  }

  def createTcpBspCommand(
      configDir: AbsolutePath,
      portNumber: Int = 5101,
      verbose: Boolean = false
  ): Commands.ValidatedBsp = {
    val opts = if (verbose) CliOptions.default.copy(verbose = true) else CliOptions.default
    validateBsp(
      Commands.Bsp(protocol = BspProtocol.Tcp, port = portNumber, cliOptions = opts),
      configDir
    )
  }

  def setupBspCommand(
      cmd: Commands.ValidatedBsp,
      cwd: AbsolutePath,
      configDir: AbsolutePath
  ): Commands.ValidatedBsp = {
    val common = cmd.cliOptions.common.copy(workingDirectory = cwd.syntax)
    val cliOptions = cmd.cliOptions.copy(configDir = Some(configDir.underlying), common = common)
    cmd match {
      case cmd: Commands.UnixLocalBsp => cmd.copy(cliOptions = cliOptions)
      case cmd: Commands.TcpBsp => cmd.copy(cliOptions = cliOptions)
    }
  }

  // We limit the scheduler on purpose so that we don't have any thread leak.
  val defaultScheduler: Scheduler = Scheduler(
    java.util.concurrent.Executors.newFixedThreadPool(4, TestSchedulers.threadFactory("defaultScheduler")),
    ExecutionModel.AlwaysAsyncExecution
  )

  type TestLogger = Slf4jAdapter[RecordingLogger]
  def runTest[T](
      cmd: Commands.ValidatedBsp,
      configDirectory: AbsolutePath,
      logger0: BspClientLogger[_],
      customServices: BloopRpcServices => BloopRpcServices = identity[BloopRpcServices],
      allowError: Boolean = false,
      reusePreviousState: Boolean = false,
      addDiagnosticsHandler: Boolean = true,
      userState: Option[State] = None,
      userScheduler: Option[Scheduler] = None
  )(runEndpoints: BloopLanguageClient => Task[Either[Response.Error, T]]): Option[T] = {
    val ioScheduler = userScheduler.getOrElse(defaultScheduler)
    val logger = logger0.asVerbose.asInstanceOf[logger0.type]
    // Set an empty results cache and update the state globally
    val state = userState.getOrElse {
      val state0 = TestUtil.loadTestProject(configDirectory.underlying, logger)
      // Return if we plan to reuse it, BSP reloads the state based on the state cache
      if (reusePreviousState) state0
      else {
        val state = state0.copy(results = ResultsCache.emptyForTests)
        State.stateCache.updateBuild(state)
      }
    }

    val configPath = RelativePath(configDirectory.underlying.getFileName)
    val bspServer = BspServer
      .run(cmd, state, configPath, None, None, ExecutionContext.scheduler, ioScheduler)
      .runAsync(ioScheduler)
    val bspClientExecution = establishClientConnection(cmd).flatMap { socket =>
      val in = socket.getInputStream
      val out = socket.getOutputStream

      val lsClient = BloopLanguageClient.fromOutputStream(out, logger)
      val messages = LowLevelMessage
        .fromInputStream(in, logger)
        .map(msg => LowLevelMessage.toMsg(msg))
      val services =
        customServices(TestUtil.createTestServices(addDiagnosticsHandler, logger))
      val lsServer = new BloopLanguageServer(messages, lsClient, services, ioScheduler, logger)

      lsServer.startTask.runAsync(ioScheduler)

      val cwd = configDirectory.underlying.getParent
      val initializeServer =
        lsClient.request(
          endpoints.Build.initialize,
          bsp.InitializeBuildParams(
            "test-bloop-client",
            "1.0.0",
            BuildInfo.bspVersion,
            rootUri = bsp.Uri(cwd.toAbsolutePath.toUri),
            capabilities = bsp.BuildClientCapabilities(List("scala")),
            None
          )
        )

      for {
        // Delay the task to let the bloop server go live
        initializeResult <- initializeServer.delayExecution(FiniteDuration(1, "s"))
        _ = lsClient.notify(endpoints.Build.initialized, bsp.InitializedBuildParams())
        otherCalls <- runEndpoints(lsClient)
        _ <- lsClient.request(endpoints.Build.shutdown, bsp.Shutdown())
        _ = lsClient.notify(endpoints.Build.exit, bsp.Exit())
      } yield {
        socket.close()
        otherCalls match {
          case Right(res) => Some(res)
          case Left(_) if allowError => None
          case Left(error) => throw new MessageOnlyException(s"Received error ${error}!")
        }
      }
    }

    import scala.concurrent.Await
    import scala.concurrent.duration.FiniteDuration
    val bspClient = bspClientExecution.runAsync(ioScheduler)

    try {
      // The timeout for all our bsp tests, no matter what operation they run, is 60s
      val result = Await.result(bspClient, FiniteDuration(60, "s"))
      Await.result(bspServer, FiniteDuration(60, "s"))
      result
    } catch {
      case e: ExecutionException => throw e.getCause
      case t: Throwable => throw t
    } finally {
      cleanUpLastResources(cmd)
    }
  }

<<<<<<< HEAD
  def establishClientConnection(cmd: Commands.ValidatedBsp): me.Task[java.net.Socket] = {
    val connectToServer = me.Task {
=======
  def establishClientConnection(cmd: Commands.ValidatedBsp): Task[java.net.Socket] = {
    import bloop.sockets.UnixDomainSocket
    import bloop.sockets.Win32NamedPipeSocket
    val connectToServer = Task {
>>>>>>> ee0b253d
      cmd match {
        case cmd: Commands.TcpBsp => new java.net.Socket(cmd.host, cmd.port)
        case cmd: Commands.UnixLocalBsp =>
          val addr = UnixDomainSocketAddress.of(cmd.socket.syntax)
          val s = SocketChannel.open(StandardProtocolFamily.UNIX)
          s.connect(addr)
          libdaemonjvm.Util.socketFromChannel(s)
      }
    }
    retryBackoff(connectToServer, 3, FiniteDuration(1, "s"))
  }

  // Courtesy of @olafurpg
  def retryBackoff[A](
      source: Task[A],
      maxRetries: Int,
      firstDelay: FiniteDuration
  ): Task[A] = {
    source.onErrorHandleWith {
      case ex: Exception =>
        if (maxRetries > 0)
          // Recursive call, it's OK as Monix is stack-safe
          retryBackoff(source, maxRetries - 1, firstDelay * 2)
            .delayExecution(firstDelay)
        else Task.raiseError(ex)
    }
  }

  def reportIfError[T](
      logger: BspClientLogger[RecordingLogger],
      expectErrors: Boolean = false
  )(thunk: => T): T = {
    try thunk
    catch {
      case t: Throwable if !expectErrors =>
        val logs = logger.underlying.getMessages().map(t => s"${t._1}: ${t._2}")
        val errorMsg = s"BSP test failed with the following logs:\n${logs.mkString("\n")}"
        val insideCI =
          Option(System.getProperty("CI")).orElse(Option(System.getProperty("JENKINS_HOME")))
        if (insideCI.isDefined) System.err.println(errorMsg)
        else {
          val tempFile = Files.createTempFile("bsp", ".log")
          System.err.println(s"Writing bsp diagnostics logs to ${tempFile}")
          Files.write(tempFile, errorMsg.getBytes(StandardCharsets.UTF_8))
        }
        throw t
    }
  }

  def addServicesTest(
      configDir: AbsolutePath,
      compileIteration: () => Int,
      record: (bsp.BuildTargetIdentifier, StringBuilder => StringBuilder) => Unit,
      compileStartPromises: Option[mutable.HashMap[bsp.BuildTargetIdentifier, Promise[Unit]]]
  ): BloopRpcServices => BloopRpcServices = { (s: BloopRpcServices) =>
    s.notification(endpoints.Build.taskStart) { taskStart =>
      taskStart.dataKind match {
        case Some(bsp.TaskDataKind.CompileTask) =>
          val json = taskStart.data.get
          Try(readFromArray[bsp.CompileTask](json.value)) match {
            case Failure(_) => ()
            case Success(compileTask) =>
              compileStartPromises.foreach(promises =>
                promises.get(compileTask.target).map(_.trySuccess(()))
              )
              record(
                compileTask.target,
                (builder: StringBuilder) => {
                  builder.synchronized {
                    builder.++=(s"#${compileIteration()}: task start ${taskStart.taskId.id}\n")
                    taskStart.message.foreach(msg => builder.++=(s"  -> Msg: ${msg}\n"))
                    taskStart.dataKind.foreach(msg => builder.++=(s"  -> Data kind: ${msg}\n"))
                    builder
                  }
                }
              )
          }
        case _ => ()
      }
      ()
    }.notification(endpoints.Build.taskFinish) { taskFinish =>
      taskFinish.dataKind match {
        case Some(bsp.TaskDataKind.CompileReport) =>
          val json = taskFinish.data.get
          Try(readFromArray[bsp.CompileReport](json.value)) match {
            case Failure(_) => ()
            case Success(report) =>
              record(
                report.target,
                (builder: StringBuilder) => {
                  builder.synchronized {
                    builder.++=(s"#${compileIteration()}: task finish ${taskFinish.taskId.id}\n")
                    builder.++=(s"  -> errors ${report.errors}, warnings ${report.warnings}\n")
                    report.originId.foreach(originId => builder.++=(s"  -> origin = $originId\n"))
                    taskFinish.message.foreach(msg => builder.++=(s"  -> Msg: ${msg}\n"))
                    taskFinish.dataKind.foreach(msg => builder.++=(s"  -> Data kind: ${msg}\n"))
                    builder
                  }
                }
              )
          }
        case _ => ()
      }

      ()
    }.notification(endpoints.Build.taskProgress) { case _ => () }
      .notification(endpoints.Build.publishDiagnostics) {
        case bsp.PublishDiagnosticsParams(tid, btid, originId, diagnostics, reset) =>
          record(
            btid,
            (builder: StringBuilder) => {
              builder.synchronized {
                val pathString = {
                  val baseDir = {
                    // Find out the current working directory of the workspace instead of project
                    var bdir = AbsolutePath(ProjectUris.toPath(btid.uri))
                    val workspaceFileName = configDir.underlying.getParent.getFileName
                    while (!bdir.underlying.endsWith(workspaceFileName)) {
                      bdir = bdir.getParent
                    }
                    bdir
                  }

                  val abs = AbsolutePath(tid.uri.toPath)
                  if (!abs.underlying.startsWith(baseDir.underlying)) abs.toString
                  else abs.toRelative(baseDir).toString
                }

                val canonical = pathString.replace(File.separatorChar, '/')
                val report = diagnostics.map(
                  _.copy(source = Some("_"), code = Some("_")).toString
                    .replace("\n", " ")
                    .replace(END_OF_LINE_MATCHER, " ")
                )
                builder
                  .++=(s"#${compileIteration()}: $canonical\n")
                  .++=(s"  -> $report\n")
                  .++=(s"  -> reset = $reset\n")

                originId match {
                  case None => builder
                  case Some(originId) => builder.++=(s"  -> origin = $originId\n")
                }
              }
            }
          )
          ()
      }
  }

}<|MERGE_RESOLUTION|>--- conflicted
+++ resolved
@@ -41,7 +41,6 @@
 
 import scala.collection.mutable
 import scala.concurrent.duration.FiniteDuration
-import scala.meta.jsonrpc.{BaseProtocolMessage, LanguageClient, LanguageServer, Response, Services}
 import scala.concurrent.Promise
 import bloop.TestSchedulers
 import java.net.{StandardProtocolFamily, UnixDomainSocketAddress}
@@ -205,15 +204,8 @@
     }
   }
 
-<<<<<<< HEAD
-  def establishClientConnection(cmd: Commands.ValidatedBsp): me.Task[java.net.Socket] = {
-    val connectToServer = me.Task {
-=======
   def establishClientConnection(cmd: Commands.ValidatedBsp): Task[java.net.Socket] = {
-    import bloop.sockets.UnixDomainSocket
-    import bloop.sockets.Win32NamedPipeSocket
     val connectToServer = Task {
->>>>>>> ee0b253d
       cmd match {
         case cmd: Commands.TcpBsp => new java.net.Socket(cmd.host, cmd.port)
         case cmd: Commands.UnixLocalBsp =>
