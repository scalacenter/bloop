package bloop.dap

import java.net.ConnectException
import java.net.SocketException
import java.net.SocketTimeoutException
import java.util.NoSuchElementException
import java.util.concurrent.TimeUnit.MILLISECONDS
import java.util.concurrent.TimeUnit.SECONDS

import scala.collection.mutable
import scala.concurrent.Future
import scala.concurrent.Promise
import scala.concurrent.TimeoutException
import scala.concurrent.duration.Duration
import scala.concurrent.duration.FiniteDuration

import ch.epfl.scala.bsp.ScalaMainClass
import ch.epfl.scala.debugadapter._

import bloop.ScalaInstance
import bloop.bsp.ScalaTestSuiteSelection
import bloop.bsp.ScalaTestSuites
import bloop.cli.ExitStatus
import bloop.data.Platform
import bloop.data.Project
import bloop.engine.State
import bloop.engine.tasks.RunMode
import bloop.engine.tasks.Tasks
import bloop.internal.build.BuildTestInfo
import bloop.io.AbsolutePath
import bloop.io.Environment.lineSeparator
import bloop.logging.Logger
import bloop.logging.LoggerAction
import bloop.logging.LoggerAction.LogInfoMessage
import bloop.logging.NoopLogger
import bloop.logging.ObservedLogger
import bloop.logging.RecordingLogger
import bloop.reporter.ReporterAction
import bloop.task.Task
import bloop.util.TestProject
import bloop.util.TestUtil

import com.microsoft.java.debug.core.protocol.Requests.SetBreakpointArguments
import com.microsoft.java.debug.core.protocol.Types
import com.microsoft.java.debug.core.protocol.Types.SourceBreakpoint
import monix.execution.Ack
import monix.reactive.Observer
import scala.concurrent.Await
import bloop.engine.ExecutionContext

object DebugServerSpec extends DebugBspBaseSuite {
  private val ServerNotListening = new IllegalStateException("Server is not accepting connections")
  private val Success: ExitStatus = ExitStatus.Ok
  private val resolver = new BloopDebugToolsResolver(NoopLogger)

<<<<<<< HEAD
  override def test(name: String)(fun: => Any): Unit =
    super.test(name) {
      TestUtil.retry()(fun)
    }

  test("cancelling server closes server connection") {
=======
  testTask("cancelling server closes server connection", FiniteDuration(10, SECONDS)) {
>>>>>>> fde1de63
    startDebugServer(Task.now(Success)) { server =>
      for {
        _ <- Task(server.cancel())
        serverClosed <- waitForServerEnd(server)
      } yield {
        assert(serverClosed)
      }
    }
  }

  testTask("cancelling server closes client connection", FiniteDuration(10, SECONDS)) {
    startDebugServer(Task.now(Success)) { server =>
      for {
        client <- server.startConnection
        _ <- Task(server.cancel())
        _ <- Task.fromFuture(client.closedPromise.future)
      } yield ()
    }
  }

  testTask("sends exit and terminated events when cancelled", FiniteDuration(30, SECONDS)) {
    TestUtil.withinWorkspace { workspace =>
      val main =
        """|/Main.scala
           |object Main {
           |  def main(args: Array[String]): Unit = {
           |    synchronized(wait())  // block for all eternity
           |  }
           |}
           |""".stripMargin

      val logger = new RecordingLogger(ansiCodesSupported = false)
      val project = TestProject(workspace, "p", List(main))

      loadBspStateWithTask(workspace, List(project), logger) { state =>
        val runner = mainRunner(project, state)

        startDebugServer(runner) { server =>
          for {
            client <- server.startConnection
            _ <- client.initialize()
            _ <- client.launch()
            _ <- client.initialized
            _ <- client.configurationDone()
            _ <- Task(server.cancel())
            _ <- client.terminated
            _ <- Task.fromFuture(client.closedPromise.future)
          } yield ()
        }
      }
    }
  }

  testTask(
    "closes the client when debuggee finished and terminal events are sent",
    FiniteDuration(60, SECONDS)
  ) {
    TestUtil.withinWorkspace { workspace =>
      val main =
        """|/main/scala/Main.scala
           |object Main {
           |  def main(args: Array[String]): Unit = {
           |    println("Hello, World!")
           |  }
           |}
           |""".stripMargin

      val logger = new RecordingLogger(ansiCodesSupported = false)
      val project = TestProject(workspace, "r", List(main))

      loadBspStateWithTask(workspace, List(project), logger) { state =>
        val runner = mainRunner(project, state)

        startDebugServer(runner) { server =>
          for {
            client <- server.startConnection
            _ <- client.initialize()
            _ <- client.launch()
            _ <- client.configurationDone()
            _ <- client.exited
            _ <- client.terminated
            _ <- Task.fromFuture(client.closedPromise.future)
            output <- client.takeCurrentOutput
          } yield {
            assert(client.socket.isClosed)
            assertNoDiff(
              output.linesIterator
                .filterNot(_.contains("ERROR: JDWP Unable to get JNI 1.2 environment"))
                .filterNot(_.contains("JDWP exit error AGENT_ERROR_NO_JNI_ENV"))
                .mkString(lineSeparator),
              "Hello, World!"
            )
          }
        }
      }
    }
  }

  testTask(
    "accepts arguments and jvm options and environment variables",
    FiniteDuration(60, SECONDS)
  ) {
    TestUtil.withinWorkspace { workspace =>
      val main =
        """|/main/scala/Main.scala
           |object Main {
           |  def main(args: Array[String]): Unit = {
           |    println(args(0))
           |    print(sys.props("world"))
           |    print(sys.env("EXCL"))
           |  }
           |}
           |""".stripMargin

      val logger = new RecordingLogger(ansiCodesSupported = false)
      val project = TestProject(workspace, "r", List(main))

      loadBspStateWithTask(workspace, List(project), logger) { state =>
        val runner = mainRunner(
          project,
          state,
          arguments = List("hello"),
          jvmOptions = List("-J-Dworld=world"),
          environmentVariables = List("EXCL=!")
        )

        startDebugServer(runner) { server =>
          for {
            client <- server.startConnection
            _ <- client.initialize()
            _ <- client.launch()
            _ <- client.configurationDone()
            _ <- client.exited
            _ <- client.terminated
            _ <- Task.fromFuture(client.closedPromise.future)
            output <- client.takeCurrentOutput
          } yield {
            assert(client.socket.isClosed)
            assertNoDiff(
              output.linesIterator
                .filterNot(_.contains("ERROR: JDWP Unable to get JNI 1.2 environment"))
                .filterNot(_.contains("JDWP exit error AGENT_ERROR_NO_JNI_ENV"))
                .mkString(lineSeparator),
              "hello\nworld!"
            )
          }
        }
      }
    }
  }

  testTask("supports scala and java breakpoints", FiniteDuration(60, SECONDS)) {
    TestUtil.withinWorkspace { workspace =>
      object Sources {
        val javaClass: String =
          """|/HelloJava.java
             |public class HelloJava {
             |  public HelloJava() {
             |    System.out.println("Breakpoint in hello java class constructor");
             |  }
             |
             |  public void greet() {
             |    System.out.println("Breakpoint in hello java greet method");
             |  }
             |}
             |""".stripMargin
        val scalaMain: String =
          """|/Main.scala
             |object Main {
             |  def main(args: Array[String]): Unit = {
             |    println("Breakpoint in main method")
             |    val h = new Hello
             |    h.greet()
             |    Hello.a // Force initialization of constructor
             |    val h2 = new HelloJava()
             |    h2.greet()
             |    println("Finished all breakpoints")
             |  }
             |  class Hello {
             |    def greet(): Unit = {
             |      println("Breakpoint in hello class")
             |      class InnerHello { println("Breakpoint in hello inner class") }
             |      new InnerHello()
             |      ()
             |    }
             |  }
             |  object Hello {
             |    println("Breakpoint in hello object")
             |    val a = 1
             |  }
             |}
             |""".stripMargin
      }

      val logger = new RecordingLogger(ansiCodesSupported = false)
      val project = TestProject(workspace, "r", List(Sources.scalaMain, Sources.javaClass))

      loadBspStateWithTask(workspace, List(project), logger) { state =>
        val runner = mainRunner(project, state)

        val buildProject = state.toTestState.getProjectFor(project)
        def srcFor(srcName: String) =
          buildProject.sources.map(_.resolve(srcName)).find(_.exists).get
        val `Main.scala` = srcFor("Main.scala")
        val `HelloJava.java` = srcFor("HelloJava.java")
        val scalaBreakpoints = breakpointsArgs(`Main.scala`, 3, 13, 20, 14, 9)
        val javaBreakpoints = breakpointsArgs(`HelloJava.java`, 3, 7)

        startDebugServer(runner) { server =>
          for {
            client <- server.startConnection
            _ <- client.initialize()
            _ <- client.launch()
            _ <- client.initialized
            scalaBreakpointsResult <- client.setBreakpoints(scalaBreakpoints)
            _ = assert(scalaBreakpointsResult.breakpoints.forall(_.verified))
            javaBreakpointsResult <- client.setBreakpoints(javaBreakpoints)
            _ = assert(javaBreakpointsResult.breakpoints.forall(_.verified))
            _ <- client.configurationDone()
            stopped <- client.stopped
            _ <- client.continue(stopped.threadId)
            stopped2 <- client.stopped
            _ <- client.continue(stopped2.threadId)
            stopped3 <- client.stopped
            _ <- client.continue(stopped3.threadId)
            stopped4 <- client.stopped
            _ <- client.continue(stopped4.threadId)
            stopped5 <- client.stopped
            _ <- client.continue(stopped5.threadId)
            stopped6 <- client.stopped
            _ <- client.continue(stopped6.threadId)
            stopped7 <- client.stopped
            _ <- client.continue(stopped7.threadId)
            _ <- client.exited
            _ <- client.terminated
            finalOutput <- client.takeCurrentOutput
            _ <- Task.fromFuture(client.closedPromise.future)
          } yield {
            assert(client.socket.isClosed)
            assertNoDiff(
              finalOutput,
              """|Breakpoint in main method
                 |Breakpoint in hello class
                 |Breakpoint in hello inner class
                 |Breakpoint in hello object
                 |Breakpoint in hello java class constructor
                 |Breakpoint in hello java greet method
                 |Finished all breakpoints
                 |""".stripMargin
            )
          }
        }
      }
    }
  }

  testTask(
    "requesting stack traces and variables after breakpoints works",
    FiniteDuration(60, SECONDS)
  ) {
    TestUtil.withinWorkspace { workspace =>
      val source = """|/Main.scala
                      |object Main {
                      |  def main(args: Array[String]): Unit = {
                      |    val foo = new Foo
                      |    println(foo)
                      |  }
                      |}
                      |
                      |class Foo {
                      |  override def toString = "foo"
                      |}
                      |""".stripMargin

      val logger = new RecordingLogger(ansiCodesSupported = false)
      val project = TestProject(workspace, "r", List(source))

      loadBspStateWithTask(workspace, List(project), logger) { state =>
        val runner = mainRunner(project, state)

        val buildProject = state.toTestState.getProjectFor(project)
        def srcFor(srcName: String) =
          buildProject.sources.map(_.resolve(srcName)).find(_.exists).get
        val `Main.scala` = srcFor("Main.scala")
        val breakpoints = breakpointsArgs(`Main.scala`, 4)

        startDebugServer(runner) { server =>
          for {
            client <- server.startConnection
            _ <- client.initialize()
            _ <- client.launch()
            _ <- client.initialized
            breakpoints <- client.setBreakpoints(breakpoints)
            _ = assert(breakpoints.breakpoints.forall(_.verified))
            _ <- client.configurationDone()
            stopped <- client.stopped
            stackTrace <- client.stackTrace(stopped.threadId)
            topFrame <- stackTrace.stackFrames.headOption
              .map(Task.now)
              .getOrElse(Task.raiseError(new NoSuchElementException("no frames on the stack")))
            scopes <- client.scopes(topFrame.id)
            localScope <- scopes.scopes
              .find(_.name == "Local")
              .map(Task.now)
              .getOrElse(Task.raiseError(new NoSuchElementException("no local scope")))
            localVars <- client.variables(localScope.variablesReference)
            _ <- client.continue(stopped.threadId)
            _ <- client.exited
            _ <- client.terminated
            _ <- Task.fromFuture(client.closedPromise.future)
          } yield {
            assert(client.socket.isClosed)
            val localVariables = localVars.variables
              .map(v => s"${v.name}: ${v.`type`} = ${v.value.takeWhile(c => c != '@')}")

            assertNoDiff(
              localVariables.mkString("\n"),
              """|args: String[] = String[0]
                 |foo: Foo = Foo
                 |this: Main$ = Main$
                 |""".stripMargin
            )
          }
        }
      }
    }
  }

  testTask(
    "sends exit and terminated events when cannot run debuggee",
    FiniteDuration(60, SECONDS)
  ) {
    TestUtil.withinWorkspace { workspace =>
      // note that there is nothing that can be run (no sources)
      val project = TestProject(workspace, "p", Nil)

      val logger = new RecordingLogger(ansiCodesSupported = false)
      loadBspStateWithTask(workspace, List(project), logger) { state =>
        val runner = mainRunner(project, state)

        startDebugServer(runner) { server =>
          for {
            client <- server.startConnection
            _ <- client.initialize()
            _ <- client.launch()
            _ <- client.initialized
            _ <- client.configurationDone()
            _ <- client.exited
            _ <- client.terminated
          } yield ()
        }
      }
    }
  }

  testTask(
    "does not accept a connection unless the previous session requests a restart",
    FiniteDuration(5, SECONDS)
  ) {
    startDebugServer(Task.now(Success)) { server =>
      for {
        firstClient <- server.startConnection
        secondClient <- server.startConnection
        requestBeforeRestart <- secondClient.initialize().timeout(FiniteDuration(1, SECONDS)).failed
        _ <- firstClient.disconnect(restart = true)
        _ <- secondClient.initialize().timeout(FiniteDuration(100, MILLISECONDS))
      } yield {
        assert(requestBeforeRestart.isInstanceOf[TimeoutException])
      }
    }
  }

  testTask("responds to launch when jvm could not be started", FiniteDuration(20, SECONDS)) {
    // note that the runner is not starting the jvm
    // therefore the debuggee address will never be bound
    val runner = Task.now(Success)

    startDebugServer(runner) { server =>
      for {
        client <- server.startConnection
        _ <- client.initialize()
        cause <- client.launch().failed
      } yield {
        assertContains(cause.getMessage, "Operation timed out")
      }
    }
  }

  testTask("restarting closes current client and debuggee", FiniteDuration(15, SECONDS)) {
    val cancelled = Promise[Boolean]()
    val awaitCancellation = Task
      .fromFuture(cancelled.future)
      .map(_ => Success)
      .doOnFinish(_ => complete(cancelled, false))
      .doOnCancel(complete(cancelled, true))

    startDebugServer(awaitCancellation) { server =>
      for {
        firstClient <- server.startConnection
        _ <- firstClient.disconnect(restart = true)
        secondClient <- server.startConnection
        debuggeeCanceled <- Task.fromFuture(cancelled.future)
        _ <- Task.fromFuture(firstClient.closedPromise.future)
        secondClientClosed <- Task
          .fromFuture(secondClient.closedPromise.future)
          .map(_ => true)
          .timeoutTo(FiniteDuration(1, SECONDS), Task(false))
      } yield {
        // Second client should still be connected despite the first one was closed
        assert(debuggeeCanceled, !secondClientClosed)
      }
    }
  }

  testTask("disconnecting closes server, client and debuggee", FiniteDuration(20, SECONDS)) {
    val cancelled = Promise[Boolean]()
    val awaitCancellation = Task
      .fromFuture(cancelled.future)
      .map(_ => Success)
      .doOnFinish(_ => complete(cancelled, false))
      .doOnCancel(complete(cancelled, true))

    startDebugServer(awaitCancellation) { server =>
      for {
        client <- server.startConnection
        _ <- client.disconnect(restart = false)
        debuggeeCanceled <- Task.fromFuture(cancelled.future)
        _ <- Task.fromFuture(client.closedPromise.future)
        serverClosed <- waitForServerEnd(server)
      } yield {
        assert(debuggeeCanceled, serverClosed)
      }
    }
  }

  testTask("closes the client even though the debuggee cannot close", FiniteDuration(20, SECONDS)) {
    val blockedDebuggee = Promise[Nothing]

    startDebugServer(Task.fromFuture(blockedDebuggee.future)) { server =>
      for {
        client <- server.startConnection
        _ <- Task(server.cancel())
        _ <- Task.fromFuture(client.closedPromise.future)
      } yield ()
    }
  }

  testTask("propagates launch failure cause", FiniteDuration(20, SECONDS)) {
    val task = Task.raiseError(new Exception(ExitStatus.RunError.name))

    startDebugServer(task) { server =>
      for {
        client <- server.startConnection
        _ <- client.initialize()
        response <- client.launch().failed
      } yield {
        assert(response.getMessage.contains(ExitStatus.RunError.name))
      }
    }
  }

  testTask("attaches to a remote process and sets breakpoint", FiniteDuration(120, SECONDS)) {
    TestUtil.withinWorkspace { workspace =>
      val main =
        """|/Main.scala
           |object Main {
           |  def main(args: Array[String]): Unit = {
           |    println("Hello, World!")
           |  }
           |}
           |""".stripMargin

      val logger = new RecordingLogger(ansiCodesSupported = false)
      val project = TestProject(workspace, "r", List(main))

      loadBspStateWithTask(workspace, List(project), logger) { state =>
        val testState = state.compile(project).toTestState
        val buildProject = testState.getProjectFor(project)
        def srcFor(srcName: String) =
          buildProject.sources.map(_.resolve(srcName)).find(_.exists).get
        val `Main.scala` = srcFor("Main.scala")
        val breakpoints = breakpointsArgs(`Main.scala`, 3)

        val attachRemoteProcessRunner =
          BloopDebuggeeRunner.forAttachRemote(
            state.compile(project).toTestState.state,
            defaultScheduler,
            Seq(buildProject)
          )

        startDebugServer(attachRemoteProcessRunner) { server =>
          for {
            port <- startRemoteProcess(buildProject, testState)
            client <- server.startConnection
            _ <- client.initialize()
            _ <- client.attach("localhost", port)
            breakpoints <- client.setBreakpoints(breakpoints)
            _ = assert(breakpoints.breakpoints.forall(_.verified))
            _ <- client.configurationDone()
            stopped <- client.stopped
            outputOnBreakpoint <- client.takeCurrentOutput
            _ <- client.continue(stopped.threadId)
            _ <- client.exited
            _ <- client.terminated
            finalOutput <- client.takeCurrentOutput
            _ <- Task.fromFuture(client.closedPromise.future)
          } yield {
            assert(client.socket.isClosed)

            assertNoDiff(outputOnBreakpoint, "")

            assertNoDiff(
              finalOutput,
              ""
            )
          }
        }
      }
    }
  }

  testTask("evaluate expression in main debuggee", FiniteDuration(60, SECONDS)) {
    TestUtil.withinWorkspace { workspace =>
      val source = """|/Main.scala
                      |object Main {
                      |  def main(args: Array[String]): Unit = {
                      |    val foo = new Foo
                      |    println(foo)
                      |  }
                      |}
                      |
                      |class Foo {
                      |  override def toString = "foo"
                      |}
                      |""".stripMargin

      val logger = new RecordingLogger(ansiCodesSupported = false)
      val project = TestProject(
        workspace,
        "r",
        List(source),
        scalaVersion = Some("2.12.15")
      )

      loadBspStateWithTask(workspace, List(project), logger) { state =>
        val runner = mainRunner(project, state)

        val buildProject = state.toTestState.getProjectFor(project)
        def srcFor(srcName: String) =
          buildProject.sources.map(_.resolve(srcName)).find(_.exists).get
        val `Main.scala` = srcFor("Main.scala")
        val breakpoints = breakpointsArgs(`Main.scala`, 4)

        startDebugServer(runner) { server =>
          for {
            client <- server.startConnection
            _ <- client.initialize()
            _ <- client.launch()
            _ <- client.initialized
            breakpoints <- client.setBreakpoints(breakpoints)
            _ = assert(breakpoints.breakpoints.forall(_.verified))
            _ <- client.configurationDone()
            stopped <- client.stopped
            stackTrace <- client.stackTrace(stopped.threadId)
            topFrame <- stackTrace.stackFrames.headOption
              .map(Task.now)
              .getOrElse(Task.raiseError(new NoSuchElementException("no frames on the stack")))
            evaluation <- client.evaluate(topFrame.id, "foo.toString")
            _ <- client.continue(stopped.threadId)
            _ <- client.exited
            _ <- client.terminated
            _ <- Task.fromFuture(client.closedPromise.future)
          } yield {
            assert(client.socket.isClosed)
            assertNoDiff(evaluation.`type`, "String")
            assertNoDiff(evaluation.result, "\"foo\"")
          }
        }
      }
    }
  }

  testTask("evaluate expression in test suite", FiniteDuration(60, SECONDS)) {
    TestUtil.withinWorkspace { workspace =>
      val source =
        """/MySuite.scala
          |class MySuite {
          |  @org.junit.Test
          |  def myTest(): Unit = {
          |    val foo = new Foo
          |    println(foo)
          |  }
          |}
          |
          |class Foo {
          |  override def toString = "foo"
          |}""".stripMargin

      val logger = new RecordingLogger(ansiCodesSupported = false)

      val scalaVersion = "2.12.15"
      val compilerJars = ScalaInstance
        .resolve("org.scala-lang", "scala-compiler", scalaVersion, logger)
        .allJars
        .map(AbsolutePath.apply)
      val junitJars = BuildTestInfo.junitTestJars.map(AbsolutePath.apply)

      val project = TestProject(
        workspace,
        "r",
        List(source),
        enableTests = true,
        jars = compilerJars ++ junitJars,
        scalaVersion = Some(scalaVersion)
      )

      loadBspStateWithTask(workspace, List(project), logger) { state =>
        val runner = testRunner(project, state)

        val buildProject = state.toTestState.getProjectFor(project)
        def srcFor(srcName: String) =
          buildProject.sources.map(_.resolve(srcName)).find(_.exists).get
        val `MySuite.scala` = srcFor("MySuite.scala")
        val breakpoints = breakpointsArgs(`MySuite.scala`, 5)

        startDebugServer(runner) { server =>
          for {
            client <- server.startConnection
            _ <- client.initialize()
            _ <- client.launch()
            _ <- client.initialized
            breakpoints <- client.setBreakpoints(breakpoints)
            _ = assert(breakpoints.breakpoints.forall(_.verified))
            _ <- client.configurationDone()
            stopped <- client.stopped
            stackTrace <- client.stackTrace(stopped.threadId)
            topFrame <- stackTrace.stackFrames.headOption
              .map(Task.now)
              .getOrElse(Task.raiseError(new NoSuchElementException("no frames on the stack")))
            evaluation <- client.evaluate(topFrame.id, "foo.toString")
            _ <- client.continue(stopped.threadId)
            _ <- client.exited
            _ <- client.terminated
            _ <- Task.fromFuture(client.closedPromise.future)
          } yield {
            assert(client.socket.isClosed)
            assertNoDiff(evaluation.`type`, "String")
            assertNoDiff(evaluation.result, "\"foo\"")
          }
        }
      }
    }
  }

  testTask("evaluate expression in attached debuggee", FiniteDuration(120, SECONDS)) {
    TestUtil.withinWorkspace { workspace =>
      val source = """|/Main.scala
                      |object Main {
                      |  def main(args: Array[String]): Unit = {
                      |    val foo = new Foo
                      |    println(foo)
                      |  }
                      |}
                      |
                      |class Foo {
                      |  override def toString = "foo"
                      |}
                      |""".stripMargin

      val logger = new RecordingLogger(ansiCodesSupported = false)
      val project = TestProject(
        workspace,
        "r",
        List(source),
        scalaVersion = Some("2.12.15")
      )

      loadBspStateWithTask(workspace, List(project), logger) { state =>
        val testState = state.compile(project).toTestState
        val buildProject = testState.getProjectFor(project)
        def srcFor(srcName: String) =
          buildProject.sources.map(_.resolve(srcName)).find(_.exists).get
        val `Main.scala` = srcFor("Main.scala")
        val breakpoints = breakpointsArgs(`Main.scala`, 4)

        val attachRemoteProcessRunner =
          BloopDebuggeeRunner.forAttachRemote(
            testState.state,
            defaultScheduler,
            Seq(buildProject)
          )

        startDebugServer(attachRemoteProcessRunner) { server =>
          for {
            port <- startRemoteProcess(buildProject, testState)
            client <- server.startConnection
            _ <- client.initialize()
            _ <- client.attach("localhost", port)
            breakpoints <- client.setBreakpoints(breakpoints)
            _ = assert(breakpoints.breakpoints.forall(_.verified))
            _ <- client.configurationDone()
            stopped <- client.stopped
            stackTrace <- client.stackTrace(stopped.threadId)
            topFrame <- stackTrace.stackFrames.headOption
              .map(Task.now)
              .getOrElse(Task.raiseError(new NoSuchElementException("no frames on the stack")))
            evaluation <- client.evaluate(topFrame.id, "foo.toString")
            _ <- client.continue(stopped.threadId)
            _ <- client.exited
            _ <- client.terminated
            _ <- Task.fromFuture(client.closedPromise.future)
          } yield {
            assert(client.socket.isClosed)
            assertNoDiff(evaluation.`type`, "String")
            assertNoDiff(evaluation.result, "\"foo\"")
          }
        }
      }
    }
  }

  testTask("run only single test", FiniteDuration(60, SECONDS)) {
    TestUtil.withinWorkspace { workspace =>
      val source =
        """/MySuite.scala
          |class MySuite {
          |  @org.junit.Test
          |  def test1(): Unit = {
          |    println("test1")
          |  }
          |  @org.junit.Test
          |  def test2(): Unit = {
          |    println("test2")
          |  }
          |}
          |
          |""".stripMargin

      val logger = new RecordingLogger(ansiCodesSupported = false)

      val scalaVersion = "2.12.15"
      val compilerJars = ScalaInstance
        .resolve("org.scala-lang", "scala-compiler", scalaVersion, logger)
        .allJars
        .map(AbsolutePath.apply)
      val junitJars = BuildTestInfo.junitTestJars.map(AbsolutePath.apply)

      val project = TestProject(
        workspace,
        "r",
        List(source),
        enableTests = true,
        jars = compilerJars ++ junitJars,
        scalaVersion = Some(scalaVersion)
      )

      loadBspStateWithTask(workspace, List(project), logger) { state =>
        val testClasses =
          ScalaTestSuites(
            List(
              ScalaTestSuiteSelection(
                "MySuite",
                List("test1")
              )
            ),
            List("-Xmx512M"),
            List("ENV_KEY=ENV_VALUE")
          )
        val runner = testRunner(project, state, testClasses)

        startDebugServer(runner) { server =>
          for {
            client <- server.startConnection
            _ <- client.initialize()
            _ <- client.launch()
            _ <- client.initialized
            _ <- client.configurationDone()
            _ <- client.exited
            _ <- client.terminated
            _ <- Task.fromFuture(client.closedPromise.future)
          } yield {
            assert(logger.debugs.contains("Running ForkMain with jvm opts: List(-Xmx512M)"))
            assert(
              logger.debugs.contains("Running ForkMain with env variables: List(ENV_KEY=ENV_VALUE)")
            )
            assert(logger.debugs.contains("Test MySuite.test1 started"))
            assert(logger.debugs.contains("Test MySuite.test2 ignored"))
          }
        }
      }
    }
  }

  private def startRemoteProcess(buildProject: Project, testState: TestState): Task[Int] = {
    val attachPort = Promise[Int]()

    val jdkConfig = buildProject.platform match {
      case jvm: Platform.Jvm => jvm.config
      case platform => throw new Exception(s"Unsupported platform $platform")
    }

    val debuggeeLogger = portListeningLogger(
      testState.state.logger,
      port => {
        if (!attachPort.isCompleted) {
          attachPort.success(port)
          ()
        }
      }
    )

    val remoteProcess: Task[State] = Tasks.runJVM(
      testState.state.copy(logger = debuggeeLogger),
      buildProject,
      jdkConfig,
      testState.state.commonOptions.workingPath,
      "Main",
      Array.empty,
      skipJargs = false,
      envVars = List.empty,
      RunMode.Debug
    )

    remoteProcess.runAsync(defaultScheduler)

    Task.fromFuture(attachPort.future)
  }

  private def portListeningLogger(underlying: Logger, listener: Int => Unit): Logger = {
    val listeningObserver = new Observer[Either[ReporterAction, LoggerAction]] {
      override def onNext(elem: Either[ReporterAction, LoggerAction]): Future[Ack] = elem match {
        case Right(action) =>
          action match {
            case LogInfoMessage(msg) =>
              println(msg)
              if (msg.startsWith(DebuggeeLogger.JDINotificationPrefix)) {
                val port =
                  Integer.parseInt(msg.drop(DebuggeeLogger.JDINotificationPrefix.length))
                listener(port)
              }
              Ack.Continue
            case _ => Ack.Continue
          }
        case _ => Ack.Continue
      }
      override def onError(ex: Throwable): Unit = throw ex
      override def onComplete(): Unit = ()
    }

    ObservedLogger(underlying, listeningObserver)
  }

  private def breakpointsArgs(source: AbsolutePath, lines: Int*): SetBreakpointArguments = {
    val arguments = new SetBreakpointArguments()
    val breakpoints = lines.map { line =>
      val breakpoint = new SourceBreakpoint()
      breakpoint.line = line
      breakpoint
    }
    arguments.source = new Types.Source(source.syntax, 0)
    arguments.sourceModified = false
    arguments.breakpoints = breakpoints.toArray
    arguments
  }

  private def waitForServerEnd(server: TestServer): Task[Boolean] = {
    server.startConnection.failed
      .map {
        case _: SocketTimeoutException => true
        case _: ConnectException => true
        case ServerNotListening => true
        case e: SocketException =>
          val message = e.getMessage
          message.endsWith("(Connection refused)") || message.endsWith("(connect failed)")

        case _ => false
      }
      .onErrorRestartIf {
        case e: NoSuchElementException =>
          e.getMessage == "failed"
      }
  }

  private def testRunner(
      project: TestProject,
      state: ManagedBspTestState,
      testClasses: ScalaTestSuites = ScalaTestSuites(List("MySuite"))
  ): Debuggee = {
    val testState = state.compile(project).toTestState
    BloopDebuggeeRunner.forTestSuite(
      Seq(testState.getProjectFor(project)),
      testClasses,
      testState.state,
      defaultScheduler
    ) match {
      case Right(value) => value
      case Left(error) => throw new Exception(error)
    }
  }

  private def mainRunner(
      project: TestProject,
      state: ManagedBspTestState,
      arguments: List[String] = Nil,
      jvmOptions: List[String] = Nil,
      environmentVariables: List[String] = Nil
  ): Debuggee = {
    val testState = state.compile(project).toTestState
    BloopDebuggeeRunner.forMainClass(
      Seq(testState.getProjectFor(project)),
      new ScalaMainClass("Main", arguments, jvmOptions, environmentVariables),
      testState.state,
      defaultScheduler
    ) match {
      case Right(value) => value
      case Left(error) => throw new Exception(error)
    }
  }

  def startDebugServer(task: Task[ExitStatus])(f: TestServer => Task[Unit]): Task[Unit] = {
    val debuggee = new Debuggee {
      override def modules: Seq[Module] = Seq.empty
      override def libraries: Seq[Library] = Seq.empty
      override def unmanagedEntries: Seq[UnmanagedEntry] = Seq.empty
      override def javaRuntime: Option[JavaRuntime] = None
      def name: String = "MockRunner"
      def run(listener: DebuggeeListener): CancelableFuture[Unit] = {
        DapCancellableFuture.runAsync(task.map(_ => ()), defaultScheduler)
      }
      def scalaVersion: ScalaVersion = ScalaVersion("2.12.15")
    }

    startDebugServer(
      debuggee,
      // the runner is a mock so no need to wait for the jvm to startup
      // make the test faster
      Duration.Zero
    )(f)
  }

  def startDebugServer(
      debuggee: Debuggee,
      gracePeriod: Duration = Duration(5, SECONDS)
  )(f: TestServer => Task[Unit]): Task[Unit] = {
    val logger = new RecordingLogger(ansiCodesSupported = false)
    val dapLogger = new DebugServerLogger(logger)
    val debugTools = DebugTools(debuggee, resolver, dapLogger)

    val config = DebugConfig.default.copy(gracePeriod = gracePeriod)
    val server = DebugServer(debuggee, debugTools, dapLogger, config = config)(defaultScheduler)
    Task.fromFuture(server.start()).runAsync(defaultScheduler)

    val testServer = new TestServer(server)
    f(testServer)
      .doOnFinish(_ => Task(testServer.close()))
      .doOnCancel(Task(testServer.close()))

  }

  private final class TestServer(val server: DebugServer) extends AutoCloseable {
    private val clients = mutable.Set.empty[DebugAdapterConnection]

    def cancel(): Unit = {
      server.close()
    }

    // terminates both server and its clients
    override def close(): Unit = {
      cancel()
      val allClientsClosed = clients.map(c => Task.fromFuture(c.closedPromise.future))
      TestUtil.await(10, SECONDS)(Task.sequence(allClientsClosed)); ()
    }

    def startConnection: Task[DebugAdapterConnection] = Task {
      val connection = DebugAdapterConnection.connectTo(server.uri)(defaultScheduler)
      clients += connection
      connection
    }
  }

  private def complete[A](promise: Promise[A], value: A): Task[Unit] =
    Task {
      promise.trySuccess(value)
      ()
    }
}<|MERGE_RESOLUTION|>--- conflicted
+++ resolved
@@ -53,16 +53,12 @@
   private val Success: ExitStatus = ExitStatus.Ok
   private val resolver = new BloopDebugToolsResolver(NoopLogger)
 
-<<<<<<< HEAD
   override def test(name: String)(fun: => Any): Unit =
     super.test(name) {
       TestUtil.retry()(fun)
     }
 
-  test("cancelling server closes server connection") {
-=======
   testTask("cancelling server closes server connection", FiniteDuration(10, SECONDS)) {
->>>>>>> fde1de63
     startDebugServer(Task.now(Success)) { server =>
       for {
         _ <- Task(server.cancel())
