--- conflicted
+++ resolved
@@ -460,15 +460,11 @@
   }
 
   test("three concurrent clients receive error diagnostics appropriately") {
-<<<<<<< HEAD
     TestUtil.retry() {
       threeConcurrentClientsDiagnosticsTest()
     }
   }
   def threeConcurrentClientsDiagnosticsTest(): Unit = {
-    val logger = new RecordingLogger(ansiCodesSupported = false)
-=======
->>>>>>> 2a743608
     TestUtil.withinWorkspace { workspace =>
       object Sources {
         val `A.scala` =
@@ -789,7 +785,6 @@
   }
 
   test("cancel deduplicated compilation finishes all clients") {
-<<<<<<< HEAD
     // not too happy to add a retry around that one, hope there's nothing fishy going on
     TestUtil.retry() {
       cancelDeduplicatedCompilationFinishesAllClientsTest()
@@ -797,9 +792,6 @@
   }
   // TODO(jvican): Compile project of cancelled compilation to ensure no deduplication trace is left
   def cancelDeduplicatedCompilationFinishesAllClientsTest(): Unit = {
-    val logger = new RecordingLogger(ansiCodesSupported = false)
-=======
->>>>>>> 2a743608
     TestUtil.withinWorkspace { workspace =>
       object Sources {
         val `A.scala` =
