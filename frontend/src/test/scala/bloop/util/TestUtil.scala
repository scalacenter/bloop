package bloop.util

import java.io.File
import java.nio.file.Files
import java.nio.file.{Path, Paths}
import java.nio.file.attribute.FileTime
import java.util.concurrent.TimeUnit
import java.util.concurrent.TimeoutException

import scala.concurrent.Await
import scala.concurrent.ExecutionException
import scala.concurrent.duration.Duration
import scala.concurrent.duration.FiniteDuration
import scala.concurrent.duration.TimeUnit
import scala.tools.nsc.Properties
import scala.util.control.NonFatal

import bloop.CompilerCache
import bloop.ScalaInstance
import bloop.bsp.BloopRpcServices
import bloop.cli.Commands
import bloop.config.Config
import bloop.config.Config.CompileOrder
import bloop.config.Tag
import bloop.data.JdkConfig
import bloop.data.LoadedProject
import bloop.data.Origin
import bloop.data.Project
import bloop.data.WorkspaceSettings
import bloop.engine.Action
import bloop.engine.Build
import bloop.engine.BuildLoader
import bloop.engine.ExecutionContext
import bloop.engine.Interpreter
import bloop.engine.Run
import bloop.engine.State
import bloop.engine.caches.ResultsCache
import bloop.engine.caches.SourceGeneratorCache
import bloop.io.AbsolutePath
import bloop.io.Environment.LineSplitter
import bloop.io.Environment.lineSeparator
import bloop.io.Paths.delete
import bloop.io.RelativePath
import bloop.logging.BloopLogger
import bloop.logging.BspClientLogger
import bloop.logging.BufferedLogger
import bloop.logging.DebugFilter
import bloop.logging.Logger
import bloop.logging.RecordingLogger

import _root_.bloop.task.Task
import _root_.monix.execution.Scheduler
import org.junit.Assert
import sbt.internal.inc.BloopComponentCompiler
import java.util.concurrent.TimeoutException
import java.security.SecureRandom
import java.util.concurrent.atomic.AtomicInteger
import java.nio.file.attribute.PosixFilePermissions
import xsbti.ComponentProvider
import java.lang.management.ManagementFactory

object TestUtil {
  def projectDir(base: Path, name: String): Path = base.resolve(name)
  def sourcesDir(base: Path, name: String): Path = projectDir(base, name).resolve("src")
  def targetDir(base: Path, name: String): Path = projectDir(base.resolve("target"), name)
  def classesDir(base: Path, name: String): Path = targetDir(base, name).resolve("classes")
  def getBaseFromConfigDir(configDir: Path): Path = configDir.getParent.getParent
  def getProject(name: String, state: State): Project =
    state.build.getProjectFor(name).getOrElse(sys.error(s"Project '$name' does not exist!"))

  val jdkVersion: String = sys.props("java.version")
  def isJdk8: Boolean = jdkVersion.startsWith("8") || jdkVersion.startsWith("1.8")

  def runOnlyOnJava8(thunk: => Unit): Unit = {
    if (isJdk8) thunk
    else ()
  }

  final val componentProvider: ComponentProvider =
    BloopComponentCompiler.getComponentProvider(bloop.io.Paths.getCacheDirectory("components"))

  private var singleCompilerCache: CompilerCache = null
  def getCompilerCache(logger: Logger): CompilerCache = synchronized {
    if (singleCompilerCache != null) singleCompilerCache.withLogger(logger)
    else {
      singleCompilerCache = new CompilerCache(componentProvider, logger)
      singleCompilerCache
    }
  }

  final lazy val scalaInstance: ScalaInstance = {
    ScalaInstance.resolve(
      "org.scala-lang",
      "scala-compiler",
      Properties.versionNumberString,
      bloop.logging.NoopLogger
    )
  }

  final val RootProject = "target-project"
  def checkAfterCleanCompilation(
      structures: Map[String, Map[String, String]],
      dependencies: Map[String, Set[String]],
      rootProjects: List[String] = List(RootProject),
      scalaInstance: ScalaInstance = TestUtil.scalaInstance,
      jdkConfig: JdkConfig = JdkConfig.default,
      quiet: Boolean = false,
      failure: Boolean = false,
      useSiteLogger: Option[Logger] = None,
      order: CompileOrder = Config.Mixed
  )(afterCompile: State => Unit = (_ => ())): Unit = {
    testState(structures, dependencies, scalaInstance, jdkConfig, order) { (state: State) =>
      def action(state0: State): Unit = {
        val state = useSiteLogger.map(logger => state0.copy(logger = logger)).getOrElse(state0)
        // Check that this is a clean compile!
        val projects = state.build.loadedProjects.map(_.project)
        assert(projects.forall(p => noPreviousAnalysis(p, state)))
        val action = Run(Commands.Compile(rootProjects, incremental = true))
        val compiledState = TestUtil.blockingExecute(action, state)
        afterCompile(compiledState)
      }

      val logger = state.logger
      if (quiet) quietIfSuccess(logger)(newLogger => action(state.copy(logger = newLogger)))
      else if (failure) quietIfError(logger)(newLogger => action(state.copy(logger = newLogger)))
      else action(state)
    }
  }

  def await[T](
      duration: Duration,
      scheduler: Scheduler,
      logger: Option[RecordingLogger] = None
  )(t: Task[T]): T = {
    val handle = t.runAsync(scheduler)
    try Await.result(handle, duration)
    catch {
      case NonFatal(t) => handle.cancel(); throw t
      case i: InterruptedException => handle.cancel(); throw i
      case t: TimeoutException =>
        System.err.println("Error: timeout detected, printing logs!")
        logger.foreach(_.dump())
        System.err.println("Now, taking a thread dump!")
        printThreadDump()
        System.err.println("Rethrowing exception to the caller!")
        throw t
    }
  }

  def await[T](length: Long, unit: TimeUnit)(t: Task[T]): T = {
    await(FiniteDuration(length, unit))(t)
  }

  def await[T](duration: Duration)(t: Task[T]): T = {
    await(duration, ExecutionContext.scheduler)(t)
  }

  def interpreterTask(a: Action, state: State): Task[State] = {
    Interpreter.execute(a, Task.now(state))
  }

  def blockOnTask[T](
      task: Task[T],
      seconds: Long,
      loggers: List[RecordingLogger] = Nil,
      userScheduler: Option[Scheduler] = None
  ): T = {
    val duration = Duration(seconds, TimeUnit.SECONDS)
    val handle = task.runAsync(userScheduler.getOrElse(ExecutionContext.scheduler))
    try Await.result(handle, duration)
    catch {
      case NonFatal(t) =>
        handle.cancel()
        loggers.foreach(logger => { logger.dump(); Thread.sleep(100) })
        t match {
          case e: ExecutionException => throw e.getCause()
          case _ => throw t
        }
    }
  }

  def blockingExecute(a: Action, state: State, duration: Duration = Duration.Inf): State = {
    val handle = interpreterTask(a, state).runAsync(ExecutionContext.scheduler)
    try Await.result(handle, duration)
    catch {
      case NonFatal(t) => handle.cancel(); throw t
      case _: InterruptedException => handle.cancel(); state
    }
  }

  def quietIfError[T](logger: Logger)(op: BufferedLogger => T): T = {
    val bufferedLogger = BufferedLogger(logger.asVerbose)
    try op(bufferedLogger)
    catch {
      case ex: Throwable => bufferedLogger.clear(); throw ex
    }
  }

  def quietIfSuccess[T](logger: Logger)(op: BufferedLogger => T): T = {
    val bufferedLogger = BufferedLogger(logger.asVerbose)
    try op(bufferedLogger)
    catch {
      case ex: Throwable => bufferedLogger.flush(); throw ex
    }
  }

  def getBloopConfigDir(buildName: String): Path = {
    val baseDirURL = ThisClassLoader.getResource(buildName)
    if (baseDirURL == null) {
      sys.error(s"Project ${buildName} does not exist in test resources")
    } else {
      val baseDir = java.nio.file.Paths.get(baseDirURL.toURI)
      val bloopConfigDir = baseDir.resolve("bloop-config")
      if (Files.exists(bloopConfigDir)) bloopConfigDir
      else sys.error(s"Project ${buildName} does not exist in test resources")
    }
  }

  private final val ThisClassLoader = this.getClass.getClassLoader

  def loadTestProject(buildName: String): State = {
    val configDir = getBloopConfigDir(buildName)
    val logger = BloopLogger.default(configDir.toString())
    loadTestProject(configDir, logger, true)
  }

  def loadTestProject(buildName: String, logger: Logger): State =
    loadTestProject(getBloopConfigDir(buildName), logger, true)

  def loadTestProject(configDir: Path): State = {
    val logger = BloopLogger.default(configDir.toString())
    loadTestProject(configDir, logger, false)
  }

  def loadTestProject(configDir: Path, logger: Logger): State =
    loadTestProject(configDir, logger, false, identity[List[Project]] _)

  def loadTestProject(configDir: Path, logger: Logger, emptyResults: Boolean): State =
    loadTestProject(configDir, logger, emptyResults, identity[List[Project]] _)

  def loadTestProject(
      configDir: Path,
      logger: Logger,
      emptyResults: Boolean,
      transformProjects: List[Project] => List[Project]
  ): State = {
    assert(Files.exists(configDir), "Does not exist: " + configDir)

    val configDirectory = AbsolutePath(configDir)
    val loadedProjects = BuildLoader.loadSynchronously(configDirectory, logger)
    val transformedProjects = loadedProjects.map {
      case LoadedProject.RawProject(project) =>
        LoadedProject.RawProject(transformProjects(List(project)).head)
      case LoadedProject.ConfiguredProject(project, original, settings) =>
        LoadedProject.ConfiguredProject(
          transformProjects(List(project)).head,
          original,
          settings
        )
    }
    val workspaceSettings = WorkspaceSettings.readFromFile(configDirectory, logger)
    val build = Build(configDirectory, transformedProjects, workspaceSettings)
    val state =
      State.forTests(build, TestUtil.getCompilerCache(logger), SourceGeneratorCache.empty, logger)
    val state1 = state.copy(commonOptions = state.commonOptions.copy(env = runAndTestProperties))
    if (!emptyResults) state1 else state1.copy(results = ResultsCache.emptyForTests)
  }

  private[bloop] def runAndTestProperties = {
    val props = new bloop.cli.CommonOptions.PrettyProperties()
    props.put("BLOOP_OWNER", "owner")
    props
  }

  /**
   * Compile the given sources and then run `cmd`. Log messages are then given to `check`.
   *
   * @param sources The sources to compile.
   * @param cmd     The command to execute after compiling.
   * @param check   A function that'll receive the resulting log messages.
   */
  def runAndCheck(projectName: String, sources: Seq[String], cmd: Commands.CompilingCommand)(
      check: List[(String, String)] => Unit
  ): Unit = {
    val noDependencies = Map.empty[String, Set[String]]
    val namedSources = sources.zipWithIndex.map { case (src, idx) => s"src$idx.scala" -> src }.toMap
    val projectsStructure = Map(projectName -> namedSources)
    val jdkConfig = JdkConfig.default
    checkAfterCleanCompilation(
      projectsStructure,
      noDependencies,
      rootProjects = List(projectName),
      jdkConfig = jdkConfig,
      quiet = true
    ) { state =>
      runAndCheck(state, cmd)(check)
    }
  }

  /**
   * Executes the given `cmd` on `state`. The resulting log messages are passed to `check`.
   *
   * @param state The current state
   * @param cmd   The command to execute.
   * @param check A function that'll receive the resulting log messages.
   */
  def runAndCheck(state: State, cmd: Commands.CompilingCommand)(
      check: List[(String, String)] => Unit
  ): Unit = {
    val recordingLogger = new RecordingLogger
    val commonOptions = state.commonOptions.copy(env = runAndTestProperties)
    val recordingState = state.copy(logger = recordingLogger).copy(commonOptions = commonOptions)
    TestUtil.blockingExecute(Run(cmd), recordingState)
    try check(recordingLogger.getMessages)
    catch {
      case NonFatal(t) =>
        recordingLogger.dump()
        throw t
    }
  }

  def testState[T](
      projectStructures: Map[String, Map[String, String]],
      dependenciesMap: Map[String, Set[String]],
      instance: ScalaInstance = TestUtil.scalaInstance,
      jdkConfig: JdkConfig = JdkConfig.default,
      order: CompileOrder = Config.Mixed,
      userLogger: Option[Logger] = None,
      extraJars: Array[AbsolutePath] = Array(),
      testProjects: Set[String] = Set.empty
  )(op: State => T): T = {
    withinWorkspace { temp =>
      val logger = userLogger.getOrElse(BloopLogger.default(temp.toString))
      val projects = projectStructures.map {
        case (name, sources) =>
          val instance1 = Some(instance)
          val deps = dependenciesMap.getOrElse(name, Set.empty)
          val tags = if (testProjects.contains(name)) Tag.Test :: Nil else Nil
          makeProject(
            temp,
            name,
            sources,
            deps,
            instance1,
            jdkConfig,
            logger,
            order,
            extraJars,
            tags
          )
      }
      val loaded = projects.map(p => LoadedProject.RawProject(p))
      val build = Build(temp, loaded.toList, None)
      val state =
        State.forTests(build, TestUtil.getCompilerCache(logger), SourceGeneratorCache.empty, logger)
      try op(state)
      catch {
        case NonFatal(t) =>
          userLogger match {
            case Some(logger: RecordingLogger) =>
              System.err.println("Printing logs before rethrowing exception...")
              logger.dump()
            case _ => ()
          }

          throw t
      }
    }
  }

  def noPreviousAnalysis(project: Project, state: State): Boolean =
    !state.results.lastSuccessfulResultOrEmpty(project).previous.analysis().isPresent

  def hasPreviousResult(project: Project, state: State): Boolean =
    state.results.lastSuccessfulResult(project).isDefined

  private[bloop] def syntheticOriginFor(path: AbsolutePath): Origin =
    Origin(path, FileTime.fromMillis(0), 0L, scala.util.Random.nextInt())

  def makeProject(
      baseDir: AbsolutePath,
      name: String,
      sources: Map[String, String],
      dependencies: Set[String],
      scalaInstance: Option[ScalaInstance],
      jdkConfig: JdkConfig,
      logger: Logger,
      compileOrder: CompileOrder,
      extraJars: Array[AbsolutePath],
      tags: List[String]
  ): Project = {
    val origin = syntheticOriginFor(baseDir)
    val baseDirectory = projectDir(baseDir.underlying, name)
    val ProjectArchetype(srcs, out, _, classes, _) =
      createProjectArchetype(baseDir.underlying, name)
    val tempDir = baseDirectory.resolve("tmp")
    Files.createDirectories(tempDir)
    Files.createDirectories(classes.underlying)

    // Requires dependencies to be transitively listed
    val depsTargets =
      (dependencies.map(classesDir(baseDir.underlying, _))).map(AbsolutePath.apply).toList
    val allJars = scalaInstance.map(_.allJars.map(AbsolutePath.apply)).getOrElse(Array.empty)
    val classpath = depsTargets ++ allJars ++ extraJars
    val sourceDirectories = List(srcs)
    val testFrameworks =
      if (classpath.exists(_.syntax.contains("junit"))) List(Config.TestFramework.JUnit) else Nil

    writeFilesToBase(srcs, sources.map(kv => RelativePath(kv._1) -> kv._2))
    Project(
      name = name,
      baseDirectory = AbsolutePath(baseDirectory),
      workspaceDirectory = Option(baseDir),
      dependencies = dependencies.toList,
      scalaInstance = scalaInstance,
      rawClasspath = classpath,
      resources = Nil,
      compileSetup = Config.CompileSetup.empty.copy(order = compileOrder),
      genericClassesDir = classes,
      scalacOptions = Nil,
      javacOptions = Nil,
      sources = sourceDirectories,
      sourcesGlobs = Nil,
      sourceRoots = None,
      sourceGenerators = Nil,
      testFrameworks = testFrameworks,
      testOptions = Config.TestOptions.empty,
      out = out,
      analysisOut = out.resolve(Config.Project.analysisFileName(name)),
      platform = Project.defaultPlatform(logger, classpath, Nil, Some(jdkConfig)),
      sbt = None,
      resolution = None,
      tags = tags,
      origin = origin
    )
  }

  case class ProjectArchetype(
      sourceDir: AbsolutePath,
      targetDir: AbsolutePath,
      resourcesDir: AbsolutePath,
      classesDir: AbsolutePath,
      runtimeResourcesDir: AbsolutePath
  )

  def createProjectArchetype(base: Path, name: String): ProjectArchetype = {
    val sourceDir = sourcesDir(base, name)
    val target = targetDir(base, name)
    val resourcesDir = base.resolve("resources")
    val classes = classesDir(base, name)
    val runtimeResources = base.resolve("runtime-resources")
    Files.createDirectories(sourceDir)
    Files.createDirectories(target)
    Files.createDirectories(resourcesDir)
    Files.createDirectories(classes)
    Files.createDirectories(runtimeResources)
    ProjectArchetype(
      AbsolutePath(sourceDir),
      AbsolutePath(target),
      AbsolutePath(resourcesDir),
      AbsolutePath(classes),
      AbsolutePath(runtimeResources)
    )
  }

  def ensureCompilationInAllTheBuild(state: State): Unit = {
    state.build.loadedProjects.foreach { loadedProject =>
      val p = loadedProject.project
      Assert.assertTrue(s"${p.name} was not compiled", hasPreviousResult(p, state))
    }
  }

  def writeFilesToBase(base: AbsolutePath, pathsToContents: Map[RelativePath, String]): Unit = {
    pathsToContents.foreach {
      case (relativePath, contents) =>
        val fullPath = relativePath.toAbsolute(base)
        Files.createDirectories(fullPath.getParent.underlying)
        Files.write(fullPath.underlying, contents.getBytes("UTF-8"))
    }
  }

  private lazy val baseTmpDir = {
    val basePathStr =
      sys.props.getOrElse("bloop.tests.tmp-dir", sys.error("bloop.tests.tmp-dir not set"))
    val basePath = Paths.get(basePathStr)
    val suffix = math.abs(new SecureRandom().nextInt().toLong)
    val dir = basePath.resolve(s"run-$suffix")
    Files.createDirectories(dir)
    dir.toFile.deleteOnExit()
    dir
  }

  private val tmpDirCount = new AtomicInteger

  def tmpDir(strictPermissions: Boolean = false): Path = {
    val dir = baseTmpDir.resolve(s"tmp-dir-${tmpDirCount.incrementAndGet()}")
    Files.createDirectories(dir)
    if (strictPermissions && !scala.util.Properties.isWin) {
      Files.setPosixFilePermissions(
        dir,
        PosixFilePermissions.fromString("rwx------")
      )
    }
    dir
  }

  /** Creates an empty workspace where operations can happen. */
  def withinWorkspace[T](op: AbsolutePath => T): T = {
    val temp = baseTmpDir.resolve(s"test-${tmpDirCount.incrementAndGet()}")
    Files.createDirectories(temp).toRealPath()
    try op(AbsolutePath(temp))
    finally delete(AbsolutePath(temp))
  }

  /** Creates an empty workspace where operations can happen. */
  def withinWorkspace[T](op: AbsolutePath => Task[T]): Task[T] = {
    val temp = Files.createTempDirectory("bloop-test-workspace").toRealPath()
    op(AbsolutePath(temp)).doOnFinish(_ => Task(delete(AbsolutePath(temp))))
  }

  def withTemporaryFile[T](op: Path => T): T = {
    val temp = Files.createTempFile("tmp", "")
    try op(temp)
    finally delete(AbsolutePath(temp))
  }

  def errorsFromLogger(logger: RecordingLogger): List[String] =
    logger.getMessages.iterator.filter(_._1 == "error").map(_._2).toList

  /** Fails the test with a pretty diff if there obtained is not the same as expected */
  def assertNoDiff(expected: String, obtained: String): Unit = {
    import scala.collection.JavaConverters._
    if (obtained.isEmpty && !expected.isEmpty) Assert.fail("obtained empty output")
    def splitLines(string: String): java.util.List[String] =
      string.trim.replace("\r\n", "\n").split("\n").toSeq.asJava
    val obtainedLines = splitLines(obtained)
    val expectedLines = splitLines(expected)
    val patch = difflib.DiffUtils.diff(expectedLines, obtainedLines)
    val diff =
      if (patch.getDeltas.isEmpty) ""
      else {
        difflib.DiffUtils
          .generateUnifiedDiff(
            "expected",
            "obtained",
            expectedLines,
            patch,
            1
          )
          .asScala
          .mkString("\n")
      }
    if (!diff.isEmpty) {
      Assert.fail("\n" + diff)
    }
  }

  def universalPath(path: String): String = {
    path.split('/').mkString(File.separator)
  }

  def createSimpleRecursiveBuild(bloopDir: RelativePath): AbsolutePath = {
    import bloop.config.Config
    val baseDir = Files.createTempDirectory("bloop-recursive-project")
    baseDir.toFile.deleteOnExit()
    val configDir = AbsolutePath(baseDir).resolve(bloopDir)
    Files.createDirectory(configDir.underlying)
    val jsonTargetG = configDir.resolve("g.json").underlying
    val outDir = Files.createDirectory(baseDir.resolve("out"))
    val classesDir = Files.createDirectory(outDir.resolve("classes"))

    // format: OFF
    val configFileG = bloop.config.Config.File(Config.File.LatestVersion, Config.Project("g", baseDir, Option(baseDir), Nil, None, None, List("g"), Nil, outDir, classesDir, None, None, None, None, None, None, None, None, None))
    bloop.config.write(configFileG, jsonTargetG)
    // format: ON

    configDir
  }

  def createTestServices(
      addDiagnosticsHandler: Boolean,
      logger0: BspClientLogger[_]
  ): BloopRpcServices = {
    implicit val ctx: DebugFilter = DebugFilter.Bsp
    import ch.epfl.scala.bsp
    import ch.epfl.scala.bsp.endpoints
    val logger: bloop.logging.Logger = logger0
    def fmt(msg: String, originId: Option[String]): String = {
      originId match {
        case None => msg
        case Some(origin) => msg + s"(origin id: $origin)"
      }
    }

    val rawServices = BloopRpcServices
      .empty(logger0)
      .notification(endpoints.Build.showMessage) {
        case bsp.ShowMessageParams(bsp.MessageType.Log, _, o, msg) => logger.debug(fmt(msg, o))
        case bsp.ShowMessageParams(bsp.MessageType.Info, _, o, msg) => logger.info(fmt(msg, o))
        case bsp.ShowMessageParams(bsp.MessageType.Warning, _, o, msg) => logger.warn(fmt(msg, o))
        case bsp.ShowMessageParams(bsp.MessageType.Error, _, o, msg) => logger.error(fmt(msg, o))
      }
      .notification(endpoints.Build.logMessage) {
        case bsp.LogMessageParams(bsp.MessageType.Log, _, o, msg) => logger.debug(fmt(msg, o))
        case bsp.LogMessageParams(bsp.MessageType.Info, _, o, msg) => logger.info(fmt(msg, o))
        case bsp.LogMessageParams(bsp.MessageType.Warning, _, o, msg) => logger.warn(fmt(msg, o))
        case bsp.LogMessageParams(bsp.MessageType.Error, _, o, msg) => logger.error(fmt(msg, o))
      }

    // Lsp4s fails if we try to repeat a handler for a given notification
    if (!addDiagnosticsHandler) rawServices
    else {
      rawServices.notification(endpoints.Build.publishDiagnostics) {
        case bsp.PublishDiagnosticsParams(_, _, originId, diagnostics, _) =>
          // We prepend diagnostics so that tests can check they came from this notification
          def printDiagnostic(d: bsp.Diagnostic): String =
            fmt(s"[diagnostic] ${d.message} ${d.range}", originId)
          diagnostics.foreach { d =>
            d.severity match {
              case Some(bsp.DiagnosticSeverity.Error) => logger.error(printDiagnostic(d))
              case Some(bsp.DiagnosticSeverity.Warning) => logger.warn(printDiagnostic(d))
              case Some(bsp.DiagnosticSeverity.Information) => logger.info(printDiagnostic(d))
              case Some(bsp.DiagnosticSeverity.Hint) => logger.debug(printDiagnostic(d))
              case None => logger.info(printDiagnostic(d))
            }
          }
      }
    }
  }

  case class ParsedFile(relativePath: RelativePath, contents: String)
  def parseFile(contents0: String): ParsedFile = {
    val contents = contents0.trim
    contents.splitLines match {
      case Array() =>
        sys.error(
          s"""Expected parsed file format:
             |
             |```
             |/relative/path/file.txt
             |contents of txt
             |file
             |```
             |
             |Obtained ${contents}
        """.stripMargin
        )
      case lines =>
        val potentialPath = lines.head
        if (!potentialPath.startsWith("/")) {
          sys.error("First line of contents file does not start with `/`")
        } else {
          val contents = lines.tail.mkString(lineSeparator)
          val relPath = potentialPath.replace("/", File.separator).stripPrefix(File.separator)
          ParsedFile(RelativePath(relPath), contents)
        }
    }
  }

  def loadStateFromProjects(baseDir: AbsolutePath, projects: List[TestProject]): State = {
    val configDir = TestProject.populateWorkspace(baseDir, projects)
    val logger = BloopLogger.default(configDir.toString())
    TestUtil.loadTestProject(configDir.underlying, logger, false, identity(_))
  }

<<<<<<< HEAD
  def printThreadDump(): Unit = {
    import scala.collection.JavaConverters._
    val l = Thread.getAllStackTraces().asScala.toVector.sortBy(_._1.getName)
    System.err.println("Thread dump:")
    System.err.println()
    for ((thread, trace) <- l) {
      System.err.println(thread.getName)
      for (e <- trace)
        System.err.println(s"  $e")
      System.err.println("")
    }
    System.err.println("----------")
  }

  def retry[T](
      attempts: Int = if (System.getenv("CI") == null) 1 else 3
  )(
      f: => T
  ): T = {
    def helper(count: Int): T = {
      val resOpt =
        try Some(f)
        catch {
          case NonFatal(e) =>
            if (count < attempts) {
              System.err.println(s"Caught $e, trying again")
              None
            } else
              throw new Exception(e)
        }
      resOpt match {
        case Some(res) => res
        case None => helper(count + 1)
      }
    }
    helper(1)
=======
  def threadDump: String = {
    val sb = new StringBuilder
    val mxBean = ManagementFactory.getThreadMXBean()
    val stacktraces = mxBean.dumpAllThreads(true, true)
    stacktraces.foreach(threadInfo => sb.append(threadInfo.toString()).append("\n"))
    sb.result()
>>>>>>> 097725c8
  }
}<|MERGE_RESOLUTION|>--- conflicted
+++ resolved
@@ -663,18 +663,13 @@
     TestUtil.loadTestProject(configDir.underlying, logger, false, identity(_))
   }
 
-<<<<<<< HEAD
   def printThreadDump(): Unit = {
     import scala.collection.JavaConverters._
-    val l = Thread.getAllStackTraces().asScala.toVector.sortBy(_._1.getName)
     System.err.println("Thread dump:")
     System.err.println()
-    for ((thread, trace) <- l) {
-      System.err.println(thread.getName)
-      for (e <- trace)
-        System.err.println(s"  $e")
-      System.err.println("")
-    }
+    val mxBean = ManagementFactory.getThreadMXBean()
+    val stacktraces = mxBean.dumpAllThreads(true, true)
+    stacktraces.foreach(threadInfo => System.err.println(threadInfo))
     System.err.println("----------")
   }
 
@@ -700,13 +695,5 @@
       }
     }
     helper(1)
-=======
-  def threadDump: String = {
-    val sb = new StringBuilder
-    val mxBean = ManagementFactory.getThreadMXBean()
-    val stacktraces = mxBean.dumpAllThreads(true, true)
-    stacktraces.foreach(threadInfo => sb.append(threadInfo.toString()).append("\n"))
-    sb.result()
->>>>>>> 097725c8
   }
 }