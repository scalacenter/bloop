package bloop.util

import java.io.File
import java.nio.file.Files
import java.nio.file.{Path, Paths}
import java.nio.file.attribute.FileTime
import java.util.concurrent.TimeUnit
import java.util.concurrent.TimeoutException

import scala.concurrent.Await
import scala.concurrent.ExecutionException
import scala.concurrent.duration.Duration
import scala.concurrent.duration.FiniteDuration
import scala.concurrent.duration.TimeUnit
import scala.tools.nsc.Properties
import scala.util.control.NonFatal

import bloop.CompilerCache
import bloop.ScalaInstance
import bloop.bsp.BloopRpcServices
import bloop.cli.Commands
import bloop.config.Config
import bloop.config.Config.CompileOrder
import bloop.data.JdkConfig
import bloop.data.LoadedProject
import bloop.data.Origin
import bloop.data.Project
import bloop.data.WorkspaceSettings
import bloop.engine.Action
import bloop.engine.Build
import bloop.engine.BuildLoader
import bloop.engine.ExecutionContext
import bloop.engine.Interpreter
import bloop.engine.Run
import bloop.engine.State
import bloop.engine.caches.ResultsCache
import bloop.engine.caches.SourceGeneratorCache
import bloop.io.AbsolutePath
import bloop.io.Environment.LineSplitter
import bloop.io.Environment.lineSeparator
import bloop.io.Paths.delete
import bloop.io.RelativePath
import bloop.logging.BloopLogger
import bloop.logging.BspClientLogger
import bloop.logging.BufferedLogger
import bloop.logging.DebugFilter
import bloop.logging.Logger
import bloop.logging.RecordingLogger

import _root_.bloop.task.Task
import _root_.monix.execution.Scheduler
import org.junit.Assert
import sbt.internal.inc.BloopComponentCompiler
import java.util.concurrent.TimeoutException
import java.security.SecureRandom
import java.util.concurrent.atomic.AtomicInteger
import java.nio.file.attribute.PosixFilePermissions
import xsbti.ComponentProvider

object TestUtil {
  def projectDir(base: Path, name: String): Path = base.resolve(name)
  def sourcesDir(base: Path, name: String): Path = projectDir(base, name).resolve("src")
  def targetDir(base: Path, name: String): Path = projectDir(base.resolve("target"), name)
  def classesDir(base: Path, name: String): Path = targetDir(base, name).resolve("classes")
  def getBaseFromConfigDir(configDir: Path): Path = configDir.getParent.getParent
  def getProject(name: String, state: State): Project =
    state.build.getProjectFor(name).getOrElse(sys.error(s"Project '$name' does not exist!"))

  val jdkVersion: String = sys.props("java.version")
  def isJdk8: Boolean = jdkVersion.startsWith("8") || jdkVersion.startsWith("1.8")

  def runOnlyOnJava8(thunk: => Unit): Unit = {
    if (isJdk8) thunk
    else ()
  }

  final val componentProvider: ComponentProvider =
    BloopComponentCompiler.getComponentProvider(bloop.io.Paths.getCacheDirectory("components"))

  private var singleCompilerCache: CompilerCache = null
  def getCompilerCache(logger: Logger): CompilerCache = synchronized {
    if (singleCompilerCache != null) singleCompilerCache.withLogger(logger)
    else {
      val scheduler = ExecutionContext.ioScheduler
      val jars = bloop.io.Paths.getCacheDirectory("scala-jars")
      singleCompilerCache =
        new CompilerCache(componentProvider, jars, logger, Nil, None, None, scheduler)
      singleCompilerCache
    }
  }

  final lazy val scalaInstance: ScalaInstance = {
    ScalaInstance.resolve(
      "org.scala-lang",
      "scala-compiler",
      Properties.versionNumberString,
      bloop.logging.NoopLogger
    )
  }

  final val RootProject = "target-project"
  def checkAfterCleanCompilation(
      structures: Map[String, Map[String, String]],
      dependencies: Map[String, Set[String]],
      rootProjects: List[String] = List(RootProject),
      scalaInstance: ScalaInstance = TestUtil.scalaInstance,
      jdkConfig: JdkConfig = JdkConfig.default,
      quiet: Boolean = false,
      failure: Boolean = false,
      useSiteLogger: Option[Logger] = None,
      order: CompileOrder = Config.Mixed
  )(afterCompile: State => Unit = (_ => ())): Unit = {
    testState(structures, dependencies, scalaInstance, jdkConfig, order) { (state: State) =>
      def action(state0: State): Unit = {
        val state = useSiteLogger.map(logger => state0.copy(logger = logger)).getOrElse(state0)
        // Check that this is a clean compile!
        val projects = state.build.loadedProjects.map(_.project)
        assert(projects.forall(p => noPreviousAnalysis(p, state)))
        val action = Run(Commands.Compile(rootProjects, incremental = true))
        val compiledState = TestUtil.blockingExecute(action, state)
        afterCompile(compiledState)
      }

      val logger = state.logger
      if (quiet) quietIfSuccess(logger)(newLogger => action(state.copy(logger = newLogger)))
      else if (failure) quietIfError(logger)(newLogger => action(state.copy(logger = newLogger)))
      else action(state)
    }
  }

  def await[T](
      duration: Duration,
      scheduler: Scheduler,
      logger: Option[RecordingLogger] = None
  )(t: Task[T]): T = {
    val handle = t.runAsync(scheduler)
    try Await.result(handle, duration)
    catch {
      case NonFatal(t) => handle.cancel(); throw t
      case i: InterruptedException => handle.cancel(); throw i
      case t: TimeoutException =>
        System.err.println("Error: timeout detected, printing logs!")
        logger.foreach(_.dump())
        System.err.println("Now, taking a thread dump!")
        printThreadDump()
        System.err.println("Rethrowing exception to the caller!")
        throw t
    }
  }

  def await[T](length: Long, unit: TimeUnit)(t: Task[T]): T = {
    await(FiniteDuration(length, unit))(t)
  }

  def await[T](duration: Duration)(t: Task[T]): T = {
    await(duration, ExecutionContext.scheduler)(t)
  }

  def interpreterTask(a: Action, state: State): Task[State] = {
    Interpreter.execute(a, Task.now(state))
  }

  def blockOnTask[T](
      task: Task[T],
      seconds: Long,
      loggers: List[RecordingLogger] = Nil,
      userScheduler: Option[Scheduler] = None
  ): T = {
    val duration = Duration(seconds, TimeUnit.SECONDS)
    val handle = task.runAsync(userScheduler.getOrElse(ExecutionContext.scheduler))
    try Await.result(handle, duration)
    catch {
      case NonFatal(t) =>
        handle.cancel()
        loggers.foreach(logger => { logger.dump(); Thread.sleep(100) })
        t match {
          case e: ExecutionException => throw e.getCause()
          case _ => throw t
        }
    }
  }

  def blockingExecute(a: Action, state: State, duration: Duration = Duration.Inf): State = {
    val handle = interpreterTask(a, state).runAsync(ExecutionContext.scheduler)
    try Await.result(handle, duration)
    catch {
      case NonFatal(t) => handle.cancel(); throw t
      case _: InterruptedException => handle.cancel(); state
    }
  }

  def quietIfError[T](logger: Logger)(op: BufferedLogger => T): T = {
    val bufferedLogger = BufferedLogger(logger.asVerbose)
    try op(bufferedLogger)
    catch {
      case ex: Throwable => bufferedLogger.clear(); throw ex
    }
  }

  def quietIfSuccess[T](logger: Logger)(op: BufferedLogger => T): T = {
    val bufferedLogger = BufferedLogger(logger.asVerbose)
    try op(bufferedLogger)
    catch {
      case ex: Throwable => bufferedLogger.flush(); throw ex
    }
  }

  def getBloopConfigDir(buildName: String): Path = {
    val baseDirURL = ThisClassLoader.getResource(buildName)
    if (baseDirURL == null) {
      sys.error(s"Project ${buildName} does not exist in test resources")
    } else {
      val baseDir = java.nio.file.Paths.get(baseDirURL.toURI)
      val bloopConfigDir = baseDir.resolve("bloop-config")
      if (Files.exists(bloopConfigDir)) bloopConfigDir
      else sys.error(s"Project ${buildName} does not exist in test resources")
    }
  }

  private final val ThisClassLoader = this.getClass.getClassLoader

  def loadTestProject(buildName: String): State = {
    val configDir = getBloopConfigDir(buildName)
    val logger = BloopLogger.default(configDir.toString())
    loadTestProject(configDir, logger, true)
  }

  def loadTestProject(buildName: String, logger: Logger): State =
    loadTestProject(getBloopConfigDir(buildName), logger, true)

  def loadTestProject(configDir: Path): State = {
    val logger = BloopLogger.default(configDir.toString())
    loadTestProject(configDir, logger, false)
  }

  def loadTestProject(configDir: Path, logger: Logger): State =
    loadTestProject(configDir, logger, false, identity[List[Project]] _)

  def loadTestProject(configDir: Path, logger: Logger, emptyResults: Boolean): State =
    loadTestProject(configDir, logger, emptyResults, identity[List[Project]] _)

  def loadTestProject(
      configDir: Path,
      logger: Logger,
      emptyResults: Boolean,
      transformProjects: List[Project] => List[Project]
  ): State = {
    assert(Files.exists(configDir), "Does not exist: " + configDir)

    val configDirectory = AbsolutePath(configDir)
    val loadedProjects = BuildLoader.loadSynchronously(configDirectory, logger)
    val transformedProjects = loadedProjects.map {
      case LoadedProject.RawProject(project) =>
        LoadedProject.RawProject(transformProjects(List(project)).head)
      case LoadedProject.ConfiguredProject(project, original, settings) =>
        LoadedProject.ConfiguredProject(
          transformProjects(List(project)).head,
          original,
          settings
        )
    }
    val workspaceSettings = WorkspaceSettings.readFromFile(configDirectory, logger)
    val build = Build(configDirectory, transformedProjects, workspaceSettings)
    val state =
      State.forTests(build, TestUtil.getCompilerCache(logger), SourceGeneratorCache.empty, logger)
    val state1 = state.copy(commonOptions = state.commonOptions.copy(env = runAndTestProperties))
    if (!emptyResults) state1 else state1.copy(results = ResultsCache.emptyForTests)
  }

  private[bloop] def runAndTestProperties = {
    val props = new bloop.cli.CommonOptions.PrettyProperties()
    props.put("BLOOP_OWNER", "owner")
    props
  }

  /**
   * Compile the given sources and then run `cmd`. Log messages are then given to `check`.
   *
   * @param sources The sources to compile.
   * @param cmd     The command to execute after compiling.
   * @param check   A function that'll receive the resulting log messages.
   */
  def runAndCheck(projectName: String, sources: Seq[String], cmd: Commands.CompilingCommand)(
      check: List[(String, String)] => Unit
  ): Unit = {
    val noDependencies = Map.empty[String, Set[String]]
    val namedSources = sources.zipWithIndex.map { case (src, idx) => s"src$idx.scala" -> src }.toMap
    val projectsStructure = Map(projectName -> namedSources)
    val jdkConfig = JdkConfig.default
    checkAfterCleanCompilation(
      projectsStructure,
      noDependencies,
      rootProjects = List(projectName),
      jdkConfig = jdkConfig,
      quiet = true
    ) { state =>
      runAndCheck(state, cmd)(check)
    }
  }

  /**
   * Executes the given `cmd` on `state`. The resulting log messages are passed to `check`.
   *
   * @param state The current state
   * @param cmd   The command to execute.
   * @param check A function that'll receive the resulting log messages.
   */
  def runAndCheck(state: State, cmd: Commands.CompilingCommand)(
      check: List[(String, String)] => Unit
  ): Unit = {
    val recordingLogger = new RecordingLogger
    val commonOptions = state.commonOptions.copy(env = runAndTestProperties)
    val recordingState = state.copy(logger = recordingLogger).copy(commonOptions = commonOptions)
    TestUtil.blockingExecute(Run(cmd), recordingState)
    try check(recordingLogger.getMessages)
    catch {
      case NonFatal(t) =>
        recordingLogger.dump()
        throw t
    }
  }

  def testState[T](
      projectStructures: Map[String, Map[String, String]],
      dependenciesMap: Map[String, Set[String]],
      instance: ScalaInstance = TestUtil.scalaInstance,
      jdkConfig: JdkConfig = JdkConfig.default,
      order: CompileOrder = Config.Mixed,
      userLogger: Option[Logger] = None,
      extraJars: Array[AbsolutePath] = Array()
  )(op: State => T): T = {
    withinWorkspace { temp =>
      val logger = userLogger.getOrElse(BloopLogger.default(temp.toString))
      val projects = projectStructures.map {
        case (name, sources) =>
          val instance1 = Some(instance)
          val deps = dependenciesMap.getOrElse(name, Set.empty)
          makeProject(temp, name, sources, deps, instance1, jdkConfig, logger, order, extraJars)
      }
      val loaded = projects.map(p => LoadedProject.RawProject(p))
      val build = Build(temp, loaded.toList, None)
      val state =
        State.forTests(build, TestUtil.getCompilerCache(logger), SourceGeneratorCache.empty, logger)
      try op(state)
      catch {
        case NonFatal(t) =>
          userLogger match {
            case Some(logger: RecordingLogger) =>
              System.err.println("Printing logs before rethrowing exception...")
              logger.dump()
            case _ => ()
          }

          throw t
      }
    }
  }

  def noPreviousAnalysis(project: Project, state: State): Boolean =
    !state.results.lastSuccessfulResultOrEmpty(project).previous.analysis().isPresent

  def hasPreviousResult(project: Project, state: State): Boolean =
    state.results.lastSuccessfulResult(project).isDefined

  private[bloop] def syntheticOriginFor(path: AbsolutePath): Origin =
    Origin(path, FileTime.fromMillis(0), 0L, scala.util.Random.nextInt())

  def makeProject(
      baseDir: AbsolutePath,
      name: String,
      sources: Map[String, String],
      dependencies: Set[String],
      scalaInstance: Option[ScalaInstance],
      jdkConfig: JdkConfig,
      logger: Logger,
      compileOrder: CompileOrder,
      extraJars: Array[AbsolutePath]
  ): Project = {
    val origin = syntheticOriginFor(baseDir)
    val baseDirectory = projectDir(baseDir.underlying, name)
    val ProjectArchetype(srcs, out, _, classes, _) =
      createProjectArchetype(baseDir.underlying, name)
    val tempDir = baseDirectory.resolve("tmp")
    Files.createDirectories(tempDir)
    Files.createDirectories(classes.underlying)

    // Requires dependencies to be transitively listed
    val depsTargets =
      (dependencies.map(classesDir(baseDir.underlying, _))).map(AbsolutePath.apply).toList
    val allJars = scalaInstance.map(_.allJars.map(AbsolutePath.apply)).getOrElse(Array.empty)
    val classpath = depsTargets ++ allJars ++ extraJars
    val sourceDirectories = List(srcs)
    val testFrameworks =
      if (classpath.exists(_.syntax.contains("junit"))) List(Config.TestFramework.JUnit) else Nil

    writeFilesToBase(srcs, sources.map(kv => RelativePath(kv._1) -> kv._2))
    Project(
      name = name,
      baseDirectory = AbsolutePath(baseDirectory),
      workspaceDirectory = Option(baseDir),
      dependencies = dependencies.toList,
      scalaInstance = scalaInstance,
      rawClasspath = classpath,
      resources = Nil,
      compileSetup = Config.CompileSetup.empty.copy(order = compileOrder),
      genericClassesDir = classes,
      scalacOptions = Nil,
      javacOptions = Nil,
      sources = sourceDirectories,
      sourcesGlobs = Nil,
      sourceRoots = None,
      sourceGenerators = Nil,
      testFrameworks = testFrameworks,
      testOptions = Config.TestOptions.empty,
      out = out,
      analysisOut = out.resolve(Config.Project.analysisFileName(name)),
      platform = Project.defaultPlatform(logger, classpath, Nil, Some(jdkConfig)),
      sbt = None,
      resolution = None,
      tags = Nil,
      origin = origin
    )
  }

  case class ProjectArchetype(
      sourceDir: AbsolutePath,
      targetDir: AbsolutePath,
      resourcesDir: AbsolutePath,
      classesDir: AbsolutePath,
      runtimeResourcesDir: AbsolutePath
  )

  def createProjectArchetype(base: Path, name: String): ProjectArchetype = {
    val sourceDir = sourcesDir(base, name)
    val target = targetDir(base, name)
    val resourcesDir = base.resolve("resources")
    val classes = classesDir(base, name)
    val runtimeResources = base.resolve("runtime-resources")
    Files.createDirectories(sourceDir)
    Files.createDirectories(target)
    Files.createDirectories(resourcesDir)
    Files.createDirectories(classes)
    Files.createDirectories(runtimeResources)
    ProjectArchetype(
      AbsolutePath(sourceDir),
      AbsolutePath(target),
      AbsolutePath(resourcesDir),
      AbsolutePath(classes),
      AbsolutePath(runtimeResources)
    )
  }

  def ensureCompilationInAllTheBuild(state: State): Unit = {
    state.build.loadedProjects.foreach { loadedProject =>
      val p = loadedProject.project
      Assert.assertTrue(s"${p.name} was not compiled", hasPreviousResult(p, state))
    }
  }

  def writeFilesToBase(base: AbsolutePath, pathsToContents: Map[RelativePath, String]): Unit = {
    pathsToContents.foreach {
      case (relativePath, contents) =>
        val fullPath = relativePath.toAbsolute(base)
        Files.createDirectories(fullPath.getParent.underlying)
        Files.write(fullPath.underlying, contents.getBytes("UTF-8"))
    }
  }

  private lazy val baseTmpDir = {
    val basePathStr =
      sys.props.getOrElse("bloop.tests.tmp-dir", sys.error("bloop.tests.tmp-dir not set"))
    val basePath = Paths.get(basePathStr)
    val suffix = math.abs(new SecureRandom().nextInt().toLong)
    val dir = basePath.resolve(s"run-$suffix")
    Files.createDirectories(dir)
    dir.toFile.deleteOnExit()
    dir
  }

  private val tmpDirCount = new AtomicInteger

  def tmpDir(strictPermissions: Boolean = false): Path = {
    val dir = baseTmpDir.resolve(s"tmp-dir-${tmpDirCount.incrementAndGet()}")
    Files.createDirectories(dir)
    if (strictPermissions && !scala.util.Properties.isWin) {
      Files.setPosixFilePermissions(
        dir,
        PosixFilePermissions.fromString("rwx------")
      )
    }
    dir
  }

  /** Creates an empty workspace where operations can happen. */
  def withinWorkspace[T](op: AbsolutePath => T): T = {
<<<<<<< HEAD
    val temp = baseTmpDir.resolve(s"test-${tmpDirCount.incrementAndGet()}")
    Files.createDirectories(temp)
=======
    val temp = Files.createTempDirectory("bloop-test-workspace").toRealPath()
>>>>>>> c51f8d96
    try op(AbsolutePath(temp))
    finally delete(AbsolutePath(temp))
  }

  def withTemporaryFile[T](op: Path => T): T = {
    val temp = Files.createTempFile("tmp", "")
    try op(temp)
    finally delete(AbsolutePath(temp))
  }

  def errorsFromLogger(logger: RecordingLogger): List[String] =
    logger.getMessages.iterator.filter(_._1 == "error").map(_._2).toList

  /** Fails the test with a pretty diff if there obtained is not the same as expected */
  def assertNoDiff(expected: String, obtained: String): Unit = {
    import scala.collection.JavaConverters._
    if (obtained.isEmpty && !expected.isEmpty) Assert.fail("obtained empty output")
    def splitLines(string: String): java.util.List[String] =
      string.trim.replace("\r\n", "\n").split("\n").toSeq.asJava
    val obtainedLines = splitLines(obtained)
    val expectedLines = splitLines(expected)
    val patch = difflib.DiffUtils.diff(expectedLines, obtainedLines)
    val diff =
      if (patch.getDeltas.isEmpty) ""
      else {
        difflib.DiffUtils
          .generateUnifiedDiff(
            "expected",
            "obtained",
            expectedLines,
            patch,
            1
          )
          .asScala
          .mkString("\n")
      }
    if (!diff.isEmpty) {
      Assert.fail("\n" + diff)
    }
  }

  def universalPath(path: String): String = {
    path.split('/').mkString(File.separator)
  }

  def createSimpleRecursiveBuild(bloopDir: RelativePath): AbsolutePath = {
    import bloop.config.Config
    val baseDir = Files.createTempDirectory("bloop-recursive-project")
    baseDir.toFile.deleteOnExit()
    val configDir = AbsolutePath(baseDir).resolve(bloopDir)
    Files.createDirectory(configDir.underlying)
    val jsonTargetG = configDir.resolve("g.json").underlying
    val outDir = Files.createDirectory(baseDir.resolve("out"))
    val classesDir = Files.createDirectory(outDir.resolve("classes"))

    // format: OFF
    val configFileG = bloop.config.Config.File(Config.File.LatestVersion, Config.Project("g", baseDir, Option(baseDir), Nil, None, None, List("g"), Nil, outDir, classesDir, None, None, None, None, None, None, None, None, None))
    bloop.config.write(configFileG, jsonTargetG)
    // format: ON

    configDir
  }

  def createTestServices(
      addDiagnosticsHandler: Boolean,
      logger0: BspClientLogger[_]
  ): BloopRpcServices = {
    implicit val ctx: DebugFilter = DebugFilter.Bsp
    import ch.epfl.scala.bsp
    import ch.epfl.scala.bsp.endpoints
    val logger: bloop.logging.Logger = logger0
    def fmt(msg: String, originId: Option[String]): String = {
      originId match {
        case None => msg
        case Some(origin) => msg + s"(origin id: $origin)"
      }
    }

    val rawServices = BloopRpcServices
      .empty(logger0)
      .notification(endpoints.Build.showMessage) {
        case bsp.ShowMessageParams(bsp.MessageType.Log, _, o, msg) => logger.debug(fmt(msg, o))
        case bsp.ShowMessageParams(bsp.MessageType.Info, _, o, msg) => logger.info(fmt(msg, o))
        case bsp.ShowMessageParams(bsp.MessageType.Warning, _, o, msg) => logger.warn(fmt(msg, o))
        case bsp.ShowMessageParams(bsp.MessageType.Error, _, o, msg) => logger.error(fmt(msg, o))
      }
      .notification(endpoints.Build.logMessage) {
        case bsp.LogMessageParams(bsp.MessageType.Log, _, o, msg) => logger.debug(fmt(msg, o))
        case bsp.LogMessageParams(bsp.MessageType.Info, _, o, msg) => logger.info(fmt(msg, o))
        case bsp.LogMessageParams(bsp.MessageType.Warning, _, o, msg) => logger.warn(fmt(msg, o))
        case bsp.LogMessageParams(bsp.MessageType.Error, _, o, msg) => logger.error(fmt(msg, o))
      }

    // Lsp4s fails if we try to repeat a handler for a given notification
    if (!addDiagnosticsHandler) rawServices
    else {
      rawServices.notification(endpoints.Build.publishDiagnostics) {
        case bsp.PublishDiagnosticsParams(_, _, originId, diagnostics, _) =>
          // We prepend diagnostics so that tests can check they came from this notification
          def printDiagnostic(d: bsp.Diagnostic): String =
            fmt(s"[diagnostic] ${d.message} ${d.range}", originId)
          diagnostics.foreach { d =>
            d.severity match {
              case Some(bsp.DiagnosticSeverity.Error) => logger.error(printDiagnostic(d))
              case Some(bsp.DiagnosticSeverity.Warning) => logger.warn(printDiagnostic(d))
              case Some(bsp.DiagnosticSeverity.Information) => logger.info(printDiagnostic(d))
              case Some(bsp.DiagnosticSeverity.Hint) => logger.debug(printDiagnostic(d))
              case None => logger.info(printDiagnostic(d))
            }
          }
      }
    }
  }

  case class ParsedFile(relativePath: RelativePath, contents: String)
  def parseFile(contents0: String): ParsedFile = {
    val contents = contents0.trim
    contents.splitLines match {
      case Array() =>
        sys.error(
          s"""Expected parsed file format:
             |
             |```
             |/relative/path/file.txt
             |contents of txt
             |file
             |```
             |
             |Obtained ${contents}
        """.stripMargin
        )
      case lines =>
        val potentialPath = lines.head
        if (!potentialPath.startsWith("/")) {
          sys.error("First line of contents file does not start with `/`")
        } else {
          val contents = lines.tail.mkString(lineSeparator)
          val relPath = potentialPath.replace("/", File.separator).stripPrefix(File.separator)
          ParsedFile(RelativePath(relPath), contents)
        }
    }
  }

  def loadStateFromProjects(baseDir: AbsolutePath, projects: List[TestProject]): State = {
    val configDir = TestProject.populateWorkspace(baseDir, projects)
    val logger = BloopLogger.default(configDir.toString())
    TestUtil.loadTestProject(configDir.underlying, logger, false, identity(_))
  }

  def printThreadDump(): Unit = {
    import scala.collection.JavaConverters._
    val l = Thread.getAllStackTraces().asScala.toVector.sortBy(_._1.getName)
    System.err.println("Thread dump:")
    System.err.println()
    for ((thread, trace) <- l) {
      System.err.println(thread.getName)
      for (e <- trace)
        System.err.println(s"  $e")
      System.err.println("")
    }
    System.err.println("----------")
  }

  def retry[T](
      attempts: Int = if (System.getenv("CI") == null) 1 else 3
  )(
      f: => T
  ): T = {
    def helper(count: Int): T = {
      val resOpt =
        try Some(f)
        catch {
          case NonFatal(e) =>
            if (count < attempts) {
              System.err.println(s"Caught $e, trying again")
              None
            } else
              throw new Exception(e)
        }
      resOpt match {
        case Some(res) => res
        case None => helper(count + 1)
      }
    }
    helper(1)
  }
}<|MERGE_RESOLUTION|>--- conflicted
+++ resolved
@@ -493,12 +493,8 @@
 
   /** Creates an empty workspace where operations can happen. */
   def withinWorkspace[T](op: AbsolutePath => T): T = {
-<<<<<<< HEAD
     val temp = baseTmpDir.resolve(s"test-${tmpDirCount.incrementAndGet()}")
-    Files.createDirectories(temp)
-=======
-    val temp = Files.createTempDirectory("bloop-test-workspace").toRealPath()
->>>>>>> c51f8d96
+    Files.createDirectories(temp).toRealPath()
     try op(AbsolutePath(temp))
     finally delete(AbsolutePath(temp))
   }
