--- conflicted
+++ resolved
@@ -1,6 +1,5 @@
 package bloop.launcher
 
-<<<<<<< HEAD
 import bloop.io.Paths
 import bloop.io.AbsolutePath
 import bloop.io.Environment.LineSplitter
@@ -11,10 +10,8 @@
 
 import java.nio.file.Files
 import java.nio.file.Path
-=======
 import java.io.ByteArrayInputStream
 import java.io.ByteArrayOutputStream
->>>>>>> 823cde49
 import java.io.InputStream
 import java.io.OutputStream
 import java.io.PrintStream
@@ -27,19 +24,9 @@
 
 import bloop.bloopgun.BloopgunCli
 import bloop.bloopgun.ServerConfig
-<<<<<<< HEAD
 import bloop.bloopgun.core.ServerStatus
 import snailgun.logging.SnailgunLogger
 import bloop.TestSchedulers
-=======
-import bloop.bloopgun.core.Shell
-import bloop.bloopgun.util.Environment
-import bloop.internal.build.BuildTestInfo
-import bloop.io.AbsolutePath
-import bloop.io.Environment.LineSplitter
-import bloop.io.Paths
-import bloop.testing.BaseSuite
->>>>>>> 823cde49
 
 /**
  * Defines a base suite to test the launcher. The test suite hijacks system
@@ -51,7 +38,6 @@
     val bloopVersion: String,
     val bspVersion: String
 ) extends BaseSuite {
-<<<<<<< HEAD
 
   protected val shellWithPython = new Shell(true, true)
 
@@ -59,63 +45,6 @@
       bloopServerPortOrDaemonDir: Either[Int, Path],
       complainIfError: Boolean
   ): Unit = {
-=======
-  val defaultConfig: ServerConfig = ServerConfig(port = Some(bloopServerPort))
-
-  val oldEnv: ju.Map[String, String] = System.getenv()
-  val oldCwd: AbsolutePath = AbsolutePath(System.getProperty("user.dir"))
-  val oldHomeDir: AbsolutePath = AbsolutePath(System.getProperty("user.home"))
-  val oldIvyHome: Option[String] = Option(System.getProperty("ivy.home"))
-  val oldCoursierCacheDir: Option[String] = Option(System.getProperty("coursier.cache"))
-  val ivyHome: AbsolutePath = oldHomeDir.resolve(".ivy2")
-  val coursierCacheDir: AbsolutePath = AbsolutePath(coursierapi.Cache.create().getLocation)
-  val bloopBinDirectory: AbsolutePath = AbsolutePath(Files.createTempDirectory("bsp-bin"))
-
-  protected val shellWithPython = new Shell(true, true)
-
-  // Init code acting as beforeAll()
-  stopServer(complainIfError = false)
-  prependToPath(bloopBinDirectory.syntax)
-  System.setProperty("ivy.home", ivyHome.syntax)
-  System.setProperty("bloop.home", AbsolutePath(BuildTestInfo.baseDirectory).syntax)
-  System.setProperty("coursier.cache", coursierCacheDir.syntax)
-
-  // Hijack so that lookup for bloop in PATH fails even if this machine has bloop installed
-  val hijackedBloop: AbsolutePath = bloopBinDirectory.resolve("bloop")
-  val hijackedBloopServer: AbsolutePath = bloopBinDirectory.resolve("blp-server")
-  writeFile(hijackedBloop, "I am not a script and I must fail to be executed")
-  // Add empty contents to blp-server so that `ServerStatus.findServerToRun` doesn't find a valid server
-  writeFile(hijackedBloopServer, "")
-  hijackedBloop.toFile.setExecutable(true)
-  hijackedBloopServer.toFile.setExecutable(true)
-  assertIsFile(hijackedBloop)
-  assertIsFile(hijackedBloopServer)
-
-  override def test(name: String)(fun: => Any): Unit = {
-    val newCwd = AbsolutePath(Files.createTempDirectory("cwd-test"))
-    val newHome = AbsolutePath(Files.createTempDirectory("home-test"))
-
-    val newFun = () => {
-      try {
-        stopServer(complainIfError = false)
-        System.setProperty("user.dir", newCwd.syntax)
-        System.setProperty("user.home", newHome.syntax)
-        fun
-      } finally {
-        stopServer(complainIfError = true)
-        System.setProperty("user.dir", oldCwd.syntax)
-        System.setProperty("user.home", oldHomeDir.syntax)
-        Paths.delete(newCwd)
-        Paths.delete(newHome)
-        ()
-      }
-    }
-
-    super.test(name)(newFun())
-  }
-
-  def stopServer(complainIfError: Boolean): Unit = {
->>>>>>> 823cde49
     val dummyIn = new ByteArrayInputStream(new Array(0))
     val out = new ByteArrayOutputStream()
     val ps = new PrintStream(out)
