--- conflicted
+++ resolved
@@ -14,45 +14,14 @@
     runs-on: ubuntu-latest
     steps:
       - uses: actions/checkout@v3
+        with:
+          submodules: true
+          fetch-depth: 0
       - uses: coursier/setup-action@v1.2.0-M3
         with:
           jvm: "graalvm-java17:21.3.0"
       - name: Check formatting
         run: ./bin/scalafmt --test
-<<<<<<< HEAD
-=======
-  integrations:
-    name: Build integrations tests
-    runs-on: ${{ matrix.os }}
-    strategy:
-      fail-fast: false
-      matrix:
-        os: [ubuntu-latest, macOS-latest]
-        jdk: [graalvm-ce-java11@21.1.0]
-    steps:
-      - uses: actions/checkout@v3
-        with:
-          submodules: true
-      - uses: olafurpg/setup-scala@v13
-        with:
-          java-version: ${{ matrix.jdk }}
-      - name: Cache Gradle API
-        uses: actions/cache@v3.0.1
-        with:
-          path: |
-            integrations/gradle-bloop/lib
-          key: ${{ hashFiles('project/GradleIntegration.scala') }}
-      - name: Tests
-        run: |
-          ./bin/sbt-ci.sh \
-              "mavenBloop/publishM2" \
-              "mavenBloop/test" \
-              "gradleBloop211/compile" \
-              "gradleBloop212/compile" \
-              "gradleBloop212/test" \
-              "sbtBloop10Shaded/publishLocal" \
-              "sbtBloop10/scripted"
-        shell: bash
   bridges:
     name: Test platform bridges
     runs-on: ${{ matrix.os }}
@@ -60,21 +29,23 @@
       fail-fast: false
       matrix:
         os: [ubuntu-latest, windows-latest, macOS-latest]
-        jdk: [graalvm-ce-java11@21.1.0]
-    steps:
-      - uses: actions/checkout@v2
-        with:
-          submodules: true
-      - uses: olafurpg/setup-scala@v13
-        with:
-          java-version: ${{ matrix.jdk }}
+        jdk: ["graalvm-java17:21.3.0"]
+    steps:
+      - uses: actions/checkout@v3
+        with:
+          submodules: true
+          fetch-depth: 0
+      - uses: coursier/setup-action@v1.2.0-M3
+        with:
+          jvm: ${{ matrix.jdk }}
       - name: Tests
         run: |
+          .github/setup-test-projects.sh &&\
           ./bin/sbt-ci.sh \
               "jsBridge06/publishLocal" \
               "jsBridge1/publishLocal" \
               "jsBridge06/test" \
-              "jsBridge1/test" \
+              "jsBridge1/test"
         shell: bash
 
   launcher:
@@ -84,22 +55,22 @@
       fail-fast: false
       matrix:
         os: [ubuntu-latest, windows-latest, macOS-latest]
-        jdk: [graalvm-ce-java11@21.1.0]
-    steps:
-      - uses: actions/checkout@v2
-        with:
-          submodules: true
-      - uses: olafurpg/setup-scala@v13
-        with:
-          java-version: ${{ matrix.jdk }}
+        jdk: ["graalvm-java17:21.3.0"]
+    steps:
+      - uses: actions/checkout@v3
+        with:
+          submodules: true
+          fetch-depth: 0
+      - uses: coursier/setup-action@v1.2.0-M3
+        with:
+          jvm: ${{ matrix.jdk }}
       - name: Tests
         run: |
           echo $JAVA_HOME
           which gu && gu install native-image
-          ./bin/sbt-ci.sh "install" "launcherTest/test"
-        shell: bash
-
->>>>>>> 3cdeef0c
+          ./bin/sbt-ci.sh publishLocal "launcherTest/test"
+        shell: bash
+
   test:
     runs-on: ${{ matrix.os }}
     strategy:
@@ -131,65 +102,11 @@
           ./bin/sbt-ci.sh \
               "frontend/test:compile" \
               "backend/test" \
-<<<<<<< HEAD
-              "jsBridge06/publishLocal" \
-              "jsBridge1/publishLocal" \
               "frontend/testOnly bloop.ScalaVersionsSpec" \
-              "frontend/testOnly -bloop.ScalaVersionsSpec" \
-              "jsBridge06/test" \
-              "jsBridge1/test" &&\
+              "frontend/testOnly -bloop.ScalaVersionsSpec" &&\
           ./bin/sbt-ci.sh \
             "+test:compile"
-=======
-              "docs/compile" \
-              "frontend/testOnly bloop.ScalaVersionsSpec" \
-              "frontend/testOnly -bloop.ScalaVersionsSpec" \
-              "frontend/runMain bloop.util.CommandsDocGenerator --test" \
-              "frontend/runMain bloop.util.CommandsDocGenerator --out ../docs/cli/reference.md"
->>>>>>> 3cdeef0c
-        shell: bash
-  launcher-test:
-    runs-on: ${{ matrix.os }}
-    strategy:
-      fail-fast: false
-      matrix:
-        os: [ubuntu-latest, windows-latest, macOS-latest]
-        jdk: ["graalvm-java17:21.3.0"]
-    name: Launcher tests ${{ matrix.os }} -- ${{ matrix.jdk }}
-    env:
-      HYDRA_LICENSE: ${{ secrets.HYDRA_LICENSE }}
-    steps:
-      - uses: actions/checkout@v3
-        with:
-          submodules: true
-          fetch-depth: 0
-      - uses: coursier/setup-action@v1.2.0-M3
-        with:
-          jvm: ${{ matrix.jdk }}
-      - name: Set up environment
-        run: |
-          curl -Lo coursier https://git.io/coursier-cli && chmod +x coursier && ./coursier --help
-          yarn --help
-          java -version
-          [[ $HYDRA_LICENSE == floating-key=* ]] && mkdir -p $HOME/.triplequote && echo "$HYDRA_LICENSE" > "$HOME/.triplequote/hydra.license" || echo "Hydra license file was not created"
-        shell: bash
-<<<<<<< HEAD
-      - name: Prepare launcher tests
-        run: |
-          echo $JAVA_HOME
-          which gu && gu install native-image
-          ./bin/sbt-ci.sh publishLocal
-        shell: bash
-      - name: Prepare launcher tests
-        if: matrix.os != 'windows-latest'
-        run: |
-          ./bin/sbt-ci.sh bloopgun/graalvm-native-image:packageBin
-      - name: Run launcher tests
-        run: |
-          ./bin/sbt-ci.sh "launcherTest/test"
-        shell: bash
-=======
->>>>>>> 3cdeef0c
+        shell: bash
 
   publish-binaries:
     name: Publish binaries for ${{ matrix.os }}
@@ -293,10 +210,6 @@
         with:
           name: bloop-artifacts
           path: bloop-artifacts/${{ matrix.artifact }}
-<<<<<<< HEAD
-
-=======
->>>>>>> 3cdeef0c
 
   release:
     name: Release version on ${{ matrix.os }}
