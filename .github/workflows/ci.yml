name: CI
on:
  push:
    tags:
      - v1.*
      - v2.*
    branches:
      - master
  pull_request:

jobs:
  scalafmt:
    name: Formatting
    runs-on: ubuntu-latest
    steps:
      - uses: actions/checkout@v2.4.0
      - uses: coursier/setup-action@v1.2.0-M1
        with:
          jvm: "graalvm-java17:21.3.0"
      - name: Check formatting
        run: ./bin/scalafmt --test
  test:
    runs-on: ${{ matrix.os }}
    strategy:
      fail-fast: false
      matrix:
        os: [ubuntu-latest, windows-latest, macOS-latest]
        jdk: ["graalvm-java17:21.3.0", "temurin:17"]
    name: Test ${{ matrix.os }} -- ${{ matrix.jdk }}
    env:
      HYDRA_LICENSE: ${{ secrets.HYDRA_LICENSE }}
    steps:
      - uses: actions/checkout@v2.4.0
        with:
          submodules: true
          fetch-depth: 0
      - uses: coursier/setup-action@v1.2.0-M1
        with:
          jvm: ${{ matrix.jdk }}
      - name: Set up environment
        run: |
          curl -Lo coursier https://git.io/coursier-cli && chmod +x coursier && ./coursier --help
          yarn --help
          java -version
          [[ $HYDRA_LICENSE == floating-key=* ]] && mkdir -p $HOME/.triplequote && echo "$HYDRA_LICENSE" > "$HOME/.triplequote/hydra.license" || echo "Hydra license file was not created"
        shell: bash
      - name: Compile and test main projects
        run: |
          .github/setup-test-projects.sh &&\
          ./bin/sbt-ci.sh \
              "frontend/test:compile" \
              "backend/test" \
              "jsBridge06/publishLocal" \
              "jsBridge1/publishLocal" \
              "frontend/testOnly bloop.ScalaVersionsSpec" \
              "frontend/testOnly -bloop.ScalaVersionsSpec" \
              "jsBridge06/test" \
              "jsBridge1/test" &&\
          ./bin/sbt-ci.sh \
            "+test:compile"
        shell: bash
  launcher-test:
    runs-on: ${{ matrix.os }}
    strategy:
      fail-fast: false
      matrix:
        os: [ubuntu-latest, windows-latest, macOS-latest]
        jdk: ["graalvm-java17:21.3.0"]
    name: Launcher tests ${{ matrix.os }} -- ${{ matrix.jdk }}
    env:
      HYDRA_LICENSE: ${{ secrets.HYDRA_LICENSE }}
    steps:
      - uses: actions/checkout@v2.4.0
        with:
          submodules: true
          fetch-depth: 0
      - uses: coursier/setup-action@v1.2.0-M1
        with:
          jvm: ${{ matrix.jdk }}
      - name: Set up environment
        run: |
          curl -Lo coursier https://git.io/coursier-cli && chmod +x coursier && ./coursier --help
          yarn --help
          java -version
          [[ $HYDRA_LICENSE == floating-key=* ]] && mkdir -p $HOME/.triplequote && echo "$HYDRA_LICENSE" > "$HOME/.triplequote/hydra.license" || echo "Hydra license file was not created"
        shell: bash
      - name: Prepare launcher tests
        run: |
          echo $JAVA_HOME
          which gu && gu install native-image
          ./bin/sbt-ci.sh publishLocal
        shell: bash
      - name: Prepare launcher tests
        if: matrix.os != 'windows-latest'
        run: |
          ./bin/sbt-ci.sh bloopgun/graalvm-native-image:packageBin
      - name: Run launcher tests
        run: |
          ./bin/sbt-ci.sh "launcherTest/test"
        shell: bash

  publish-binaries:
    name: Publish binaries for ${{ matrix.os }}
    runs-on: ${{ matrix.os }}
    if: github.event_name == 'push'
    strategy:
      fail-fast: false
      matrix:
        os: [ubuntu-latest, macOS-latest]
        jdk: ["graalvm-java17:21.3.0"]
        include:
          - os: ubuntu-latest
            artifact: bloop-linux
          - os: macos-latest
            artifact: bloop-macos
    env:
      CI: true
      SKIP_TEST_RESOURCES_GENERATION: true
      GITHUB_DEPLOY_KEY: ${{ secrets.GITHUB_DEPLOY_KEY }}
      BLOOPOID_GITHUB_TOKEN: ${{ secrets.BLOOPOID_GITHUB_TOKEN }}
      ARTIFACT_NAME: ${{ matrix.artifact }}
    steps:
      - uses: actions/checkout@v2.4.0
        with:
          submodules: true
          fetch-depth: 0
      - uses: coursier/setup-action@v1.2.0-M1
        with:
          jvm: ${{ matrix.jdk }}
      - name: Publish GraalVM Native artifacts
        run: |
          echo $JAVA_HOME
          which gu
          gu install native-image
          ./bin/sbt-ci.sh "bloopgun/graalvm-native-image:packageBin"
          mkdir bloop-artifacts
<<<<<<< HEAD
          cp bloopgun/target/graalvm-native-image/bloopgun bloop-artifacts/$ARTIFACT_NAME
=======
          cp bloopgun/target/bloopgun-2.12/graalvm-native-image/bloopgun-core bloop-artifacts/$ARTIFACT_NAME
>>>>>>> 098ef185
        shell: bash
      - uses: actions/upload-artifact@master
        with:
          name: bloop-artifacts
          path: bloop-artifacts/${{ matrix.artifact }}

  publish-binaries-windows:
    name: Publish binaries for ${{ matrix.os }}
    runs-on: ${{ matrix.os }}
    if: github.event_name == 'push'
    strategy:
      fail-fast: false
      matrix:
        os: [windows-latest]
        jdk: ["graalvm-java17:21.3.0"]
        include:
          - os: windows-latest
            artifact: bloop-windows
    env:
      CI: true
      SKIP_TEST_RESOURCES_GENERATION: true
      GITHUB_DEPLOY_KEY: ${{ secrets.GITHUB_DEPLOY_KEY }}
      BLOOPOID_GITHUB_TOKEN: ${{ secrets.BLOOPOID_GITHUB_TOKEN }}
      ARTIFACT_NAME: ${{ matrix.artifact }}
    steps:
      - name: Configure Pagefile
        uses: al-cheb/configure-pagefile-action@v1.2
      - name: Refresh Pagefile
        run: |
              (Get-CimInstance Win32_PageFileUsage).AllocatedBaseSize
      - uses: actions/checkout@v2.4.0
        with:
          submodules: true
          fetch-depth: 0
      - uses: coursier/setup-action@v1.2.0-M1
        with:
          jvm: ${{ matrix.jdk }}
      - name: Install GraalVM Native Image
        run: |
          echo $JAVA_HOME
          "$JAVA_HOME\bin\gu.cmd" install native-image
        shell: bash
      - name: Pre-load sbt with bash
        # FIXME: This step shouldn't be necessary, but sbt fails to find
        # org.scala-lang.modules#scala-xml_2.12;1.2.0!scala-xml_2.12.jar when launched with
        # cmd.
        # Keep the sbt version in sync with `sbt-ci-release.bat`.
        run: |
          sbt -sbt-version 1.4.9 version
        shell: bash
      - name: Publish GraalVM Native artifacts
        run: >-
          "C:\Program Files (x86)\Microsoft Visual Studio\2019\Enterprise\VC\Auxiliary\Build\vcvars64.bat" &&
          "%CD%"\bin\sbt-ci-release.bat
        shell: cmd
      - name: Prepare generated Windows GraalVM binary
        run: |
          echo $ARTIFACT_NAME
<<<<<<< HEAD
          ls bloopgun/target/graalvm-native-image/bloopgun.exe
          mkdir bloop-artifacts
          cp bloopgun/target/graalvm-native-image/bloopgun.exe bloop-artifacts/$ARTIFACT_NAME
=======
          ls bloopgun/target/bloopgun-2.12/graalvm-native-image/bloopgun-core.exe
          mkdir bloop-artifacts
          cp bloopgun/target/bloopgun-2.12/graalvm-native-image/bloopgun-core.exe bloop-artifacts/$ARTIFACT_NAME
>>>>>>> 098ef185
        shell: bash
      - uses: actions/upload-artifact@master
        with:
          name: bloop-artifacts
          path: bloop-artifacts/${{ matrix.artifact }}


  release:
    name: Release version on ${{ matrix.os }}
    needs:
      - publish-binaries
      - publish-binaries-windows
    runs-on: ${{ matrix.os }}
    if: github.event_name == 'push'
    strategy:
      fail-fast: true
      matrix:
        os: [ubuntu-latest]
        jdk: ["temurin:17"]
    env:
      CI: true
      SKIP_TEST_RESOURCES_GENERATION: true
      SONATYPE_USER: ${{ secrets.SONATYPE_USER }}
      SONATYPE_PASSWORD: ${{ secrets.SONATYPE_PASSWORD }}
      PGP_PASSWORD: ${{ secrets.PGP_PASSWORD }}
      PGP_PASSPHRASE: ${{ secrets.PGP_PASSWORD }}
      PGP_PUBLIC_KEY: ${{ secrets.PGP_PUBLIC_KEY }}
      PGP_PRIVATE_KEY: ${{ secrets.PGP_PRIVATE_KEY }}
      GITHUB_DEPLOY_KEY: ${{ secrets.GITHUB_DEPLOY_KEY }}
      BLOOPOID_GITHUB_TOKEN: ${{ secrets.BLOOPOID_GITHUB_TOKEN }}
      BLOOPOID_SSH_PUBLIC_KEY: ${{ secrets.BLOOPOID_SSH_PUBLIC_KEY }}
      BLOOPOID_SSH_PRIVATE_KEY: ${{ secrets.BLOOPOID_SSH_PRIVATE_KEY }}
    steps:
      - uses: actions/checkout@v2.4.0
        with:
          submodules: true
          fetch-depth: 0
      - uses: coursier/setup-action@v1.2.0-M1
        with:
          jvm: ${{ matrix.jdk }}
      - name: Download built GraalVM binaries
        uses: actions/download-artifact@v2.1.0
        with:
          name: bloop-artifacts
          path: bloop-artifacts
      # - name: Publish docs and binaries to Maven Central
      - name: Cut GitHub release # and update installers on ${{ matrix.os }}
        run: ./bin/sbt-ci.sh ci-release
        env:
          PGP_PASSPHRASE: ${{ secrets.PGP_PASSPHRASE }}
          PGP_SECRET: ${{ secrets.PGP_SECRET }}
          SONATYPE_PASSWORD: ${{ secrets.SONATYPE_PASSWORD }}
          SONATYPE_USERNAME: ${{ secrets.SONATYPE_USERNAME }}<|MERGE_RESOLUTION|>--- conflicted
+++ resolved
@@ -134,11 +134,7 @@
           gu install native-image
           ./bin/sbt-ci.sh "bloopgun/graalvm-native-image:packageBin"
           mkdir bloop-artifacts
-<<<<<<< HEAD
-          cp bloopgun/target/graalvm-native-image/bloopgun bloop-artifacts/$ARTIFACT_NAME
-=======
-          cp bloopgun/target/bloopgun-2.12/graalvm-native-image/bloopgun-core bloop-artifacts/$ARTIFACT_NAME
->>>>>>> 098ef185
+          cp bloopgun/target/bloopgun-2.12/graalvm-native-image/bloopgun bloop-artifacts/$ARTIFACT_NAME
         shell: bash
       - uses: actions/upload-artifact@master
         with:
@@ -197,15 +193,9 @@
       - name: Prepare generated Windows GraalVM binary
         run: |
           echo $ARTIFACT_NAME
-<<<<<<< HEAD
-          ls bloopgun/target/graalvm-native-image/bloopgun.exe
+          ls bloopgun/target/bloopgun-2.12/graalvm-native-image/bloopgun.exe
           mkdir bloop-artifacts
-          cp bloopgun/target/graalvm-native-image/bloopgun.exe bloop-artifacts/$ARTIFACT_NAME
-=======
-          ls bloopgun/target/bloopgun-2.12/graalvm-native-image/bloopgun-core.exe
-          mkdir bloop-artifacts
-          cp bloopgun/target/bloopgun-2.12/graalvm-native-image/bloopgun-core.exe bloop-artifacts/$ARTIFACT_NAME
->>>>>>> 098ef185
+          cp bloopgun/target/bloopgun-2.12/graalvm-native-image/bloopgun.exe bloop-artifacts/$ARTIFACT_NAME
         shell: bash
       - uses: actions/upload-artifact@master
         with:
