name: CI
on:
  push:
    tags:
      - v1.*
      - v2.*
    branches:
      - master
  pull_request:

jobs:
  scalafmt:
    name: Formatting
    runs-on: ubuntu-latest
    steps:
      - uses: actions/checkout@v2.4.0
      - uses: coursier/setup-action@v1.2.0-M1
        with:
<<<<<<< HEAD
          jvm: "graalvm-java17:21.3.0"
      - name: Check formatting
        run: ./bin/scalafmt --test
=======
          java-version: graalvm-ce-java11@21.1.0
      - name: Check formatting
        run: ./bin/scalafmt --test
  integrations: 
    name: Build integrations tests
    runs-on: ${{ matrix.os }}
    strategy:
      fail-fast: false
      matrix:
        os: [ubuntu-latest, macOS-latest]
        jdk: [graalvm-ce-java11@21.1.0]
    steps:
      - uses: actions/checkout@v2.4.0
        with:
          submodules: true
      - uses: olafurpg/setup-scala@v13
        with:
          java-version: ${{ matrix.jdk }}
      - name: Cache Gradle API
        uses: actions/cache@v2
        with:
          path: |
            integrations/gradle-bloop/lib
          key: ${{ hashFiles('project/GradleIntegration.scala') }}
      - name: Tests
        run: |
          ./bin/sbt-ci.sh \
              "mavenBloop/publishM2" \
              "mavenBloop/test" \
              "gradleBloop211/compile" \
              "gradleBloop212/compile" \
              "gradleBloop212/test" \
              "sbtBloop10Shaded/publishLocal" \
              "sbtBloop10/scripted"
        shell: bash
>>>>>>> 8e6243dc
  test:
    runs-on: ${{ matrix.os }}
    strategy:
      fail-fast: false
      matrix:
        os: [ubuntu-latest, windows-latest, macOS-latest]
<<<<<<< HEAD
        jdk: ["graalvm-java17:21.3.0", "temurin:17"]
=======
        jdk: [graalvm-ce-java11@21.1.0, adopt@1.11]
>>>>>>> 8e6243dc
    name: Test ${{ matrix.os }} -- ${{ matrix.jdk }}
    env:
      HYDRA_LICENSE: ${{ secrets.HYDRA_LICENSE }}
    steps:
      - uses: actions/checkout@v2.4.0
        with:
          submodules: true
          fetch-depth: 0
<<<<<<< HEAD
      - uses: coursier/setup-action@v1.2.0-M1
=======
      - uses: olafurpg/setup-scala@v13
        with:
          java-version: ${{ matrix.jdk }}
      - name: Cache Gradle API
        # only launcher tests cause gradle API to be downloaded
        # and they are only run on grallvm
        if: matrix.jdk == 'graalvm-ce-java11@21.1.0'
        uses: actions/cache@v2
        with:
          path: |
            integrations/gradle-bloop/lib
          key: ${{ hashFiles('project/GradleIntegration.scala') }}
      - uses: actions/setup-node@v2.5.1
>>>>>>> 8e6243dc
        with:
          jvm: ${{ matrix.jdk }}
      - name: Set up environment
        run: |
          curl -Lo coursier https://git.io/coursier-cli && chmod +x coursier && ./coursier --help
          yarn --help
          java -version
          [[ $HYDRA_LICENSE == floating-key=* ]] && mkdir -p $HOME/.triplequote && echo "$HYDRA_LICENSE" > "$HOME/.triplequote/hydra.license" || echo "Hydra license file was not created"
        shell: bash
      - name: Compile and test main projects
        run: |
          .github/setup-test-projects.sh &&\
          ./bin/sbt-ci.sh \
              "frontend/test:compile" \
              "backend/test" \
              "jsBridge06/publishLocal" \
              "jsBridge1/publishLocal" \
              "frontend/testOnly bloop.ScalaVersionsSpec" \
              "frontend/testOnly -bloop.ScalaVersionsSpec" \
              "jsBridge06/test" \
              "jsBridge1/test" &&\
          ./bin/sbt-ci.sh \
            "+test:compile"
        shell: bash
  launcher-test:
    runs-on: ${{ matrix.os }}
    strategy:
      fail-fast: false
      matrix:
        os: [ubuntu-latest, windows-latest, macOS-latest]
        jdk: ["graalvm-java17:21.3.0"]
    name: Launcher tests ${{ matrix.os }} -- ${{ matrix.jdk }}
    env:
      HYDRA_LICENSE: ${{ secrets.HYDRA_LICENSE }}
    steps:
      - uses: actions/checkout@v2.4.0
        with:
          submodules: true
          fetch-depth: 0
      - uses: coursier/setup-action@v1.2.0-M1
        with:
          jvm: ${{ matrix.jdk }}
      - name: Set up environment
        run: |
          curl -Lo coursier https://git.io/coursier-cli && chmod +x coursier && ./coursier --help
          yarn --help
          java -version
          [[ $HYDRA_LICENSE == floating-key=* ]] && mkdir -p $HOME/.triplequote && echo "$HYDRA_LICENSE" > "$HOME/.triplequote/hydra.license" || echo "Hydra license file was not created"
        shell: bash
<<<<<<< HEAD
      - name: Prepare launcher tests
        run: |
          echo $JAVA_HOME
          which gu && gu install native-image
          ./bin/sbt-ci.sh publishLocal
        shell: bash
      - name: Prepare launcher tests
        if: matrix.os != 'windows-latest'
=======
      - name: Run launcher tests
        if: matrix.jdk == 'graalvm-ce-java11@21.1.0'
        run: |
          echo $JAVA_HOME
          which gu && gu install native-image
          ./bin/sbt-ci.sh "install" "launcherTest/test"
        shell: bash
      - name: Benchmark
        if: matrix.jdk == 'graalvm-ce-java11@21.1.0' && matrix.os != 'windows-latest'
>>>>>>> 8e6243dc
        run: |
          ./bin/sbt-ci.sh bloopgun/graalvm-native-image:packageBin
      - name: Run launcher tests
        run: |
          ./bin/sbt-ci.sh "launcher/test"
        shell: bash

  publish-binaries:
    name: Publish binaries for ${{ matrix.os }}
    runs-on: ${{ matrix.os }}
    if: github.event_name == 'push'
    strategy:
      fail-fast: false
      matrix:
        os: [ubuntu-latest, macOS-latest]
<<<<<<< HEAD
        jdk: ["graalvm-java17:21.3.0"]
=======
        jdk: [graalvm-ce-java11@21.1.0]
>>>>>>> 8e6243dc
        include:
          - os: ubuntu-latest
            artifact: bloop-linux
          - os: macos-latest
            artifact: bloop-macos
    env:
      CI: true
      SKIP_TEST_RESOURCES_GENERATION: true
      GITHUB_DEPLOY_KEY: ${{ secrets.GITHUB_DEPLOY_KEY }}
      BLOOPOID_GITHUB_TOKEN: ${{ secrets.BLOOPOID_GITHUB_TOKEN }}
      ARTIFACT_NAME: ${{ matrix.artifact }}
    steps:
      - uses: actions/checkout@v2.4.0
        with:
          submodules: true
          fetch-depth: 0
      - uses: coursier/setup-action@v1.2.0-M1
        with:
          jvm: ${{ matrix.jdk }}
      - name: Publish GraalVM Native artifacts
        run: |
          echo $JAVA_HOME
          which gu
          gu install native-image
          ./bin/sbt-ci.sh "bloopgun/graalvm-native-image:packageBin"
          mkdir bloop-artifacts
          cp bloopgun/target/graalvm-native-image/bloopgun bloop-artifacts/$ARTIFACT_NAME
        shell: bash
      - uses: actions/upload-artifact@master
        with:
          name: bloop-artifacts
          path: bloop-artifacts/${{ matrix.artifact }}

  publish-binaries-windows:
    name: Publish binaries for ${{ matrix.os }}
    runs-on: ${{ matrix.os }}
    if: github.event_name == 'push'
    strategy:
      fail-fast: false
      matrix:
        os: [windows-latest]
<<<<<<< HEAD
        jdk: ["graalvm-java17:21.3.0"]
=======
        jdk: [graalvm-ce-java11@21.1.0]
>>>>>>> 8e6243dc
        include:
          - os: windows-latest
            artifact: bloop-windows
    env:
      CI: true
      SKIP_TEST_RESOURCES_GENERATION: true
      GITHUB_DEPLOY_KEY: ${{ secrets.GITHUB_DEPLOY_KEY }}
      BLOOPOID_GITHUB_TOKEN: ${{ secrets.BLOOPOID_GITHUB_TOKEN }}
      ARTIFACT_NAME: ${{ matrix.artifact }}
    steps:
      - name: Configure Pagefile
        uses: al-cheb/configure-pagefile-action@v1.2
      - name: Refresh Pagefile
        run: |
              (Get-CimInstance Win32_PageFileUsage).AllocatedBaseSize
      - uses: actions/checkout@v2.4.0
        with:
          submodules: true
          fetch-depth: 0
      - uses: coursier/setup-action@v1.2.0-M1
        with:
          jvm: ${{ matrix.jdk }}
      - name: Install GraalVM Native Image
        run: |
          echo $JAVA_HOME
          "$JAVA_HOME\bin\gu.cmd" install native-image
        shell: bash
      - name: Pre-load sbt with bash
        # FIXME: This step shouldn't be necessary, but sbt fails to find
        # org.scala-lang.modules#scala-xml_2.12;1.2.0!scala-xml_2.12.jar when launched with
        # cmd.
        # Keep the sbt version in sync with `sbt-ci-release.bat`.
        run: |
          sbt -sbt-version 1.3.3 version
        shell: bash
      - name: Publish GraalVM Native artifacts
        run: >-
          "C:\Program Files (x86)\Microsoft Visual Studio\2019\Enterprise\VC\Auxiliary\Build\vcvars64.bat" &&
          "%CD%"\bin\sbt-ci-release.bat
        shell: cmd
      - name: Prepare generated Windows GraalVM binary
        run: |
          echo $ARTIFACT_NAME
          ls bloopgun/target/graalvm-native-image/bloopgun.exe
          mkdir bloop-artifacts
          cp bloopgun/target/graalvm-native-image/bloopgun.exe bloop-artifacts/$ARTIFACT_NAME
        shell: bash
      - uses: actions/upload-artifact@master
        with:
          name: bloop-artifacts
          path: bloop-artifacts/${{ matrix.artifact }}


  release:
    name: Release version on ${{ matrix.os }}
    needs:
      - publish-binaries
      - publish-binaries-windows
    runs-on: ${{ matrix.os }}
    if: github.event_name == 'push'
    strategy:
      fail-fast: true
      matrix:
        os: [ubuntu-latest]
        jdk: ["temurin:17"]
    env:
      CI: true
      SKIP_TEST_RESOURCES_GENERATION: true
      SONATYPE_USER: ${{ secrets.SONATYPE_USER }}
      SONATYPE_PASSWORD: ${{ secrets.SONATYPE_PASSWORD }}
      PGP_PASSWORD: ${{ secrets.PGP_PASSWORD }}
      PGP_PASSPHRASE: ${{ secrets.PGP_PASSWORD }}
      PGP_PUBLIC_KEY: ${{ secrets.PGP_PUBLIC_KEY }}
      PGP_PRIVATE_KEY: ${{ secrets.PGP_PRIVATE_KEY }}
      GITHUB_DEPLOY_KEY: ${{ secrets.GITHUB_DEPLOY_KEY }}
      BLOOPOID_GITHUB_TOKEN: ${{ secrets.BLOOPOID_GITHUB_TOKEN }}
      BLOOPOID_SSH_PUBLIC_KEY: ${{ secrets.BLOOPOID_SSH_PUBLIC_KEY }}
      BLOOPOID_SSH_PRIVATE_KEY: ${{ secrets.BLOOPOID_SSH_PRIVATE_KEY }}
    steps:
      - uses: actions/checkout@v2.4.0
        with:
          submodules: true
          fetch-depth: 0
      - uses: coursier/setup-action@v1.2.0-M1
        with:
          jvm: ${{ matrix.jdk }}
      - name: Download built GraalVM binaries
        uses: actions/download-artifact@v2.1.0
        with:
          name: bloop-artifacts
          path: bloop-artifacts
      # - name: Publish docs and binaries to Maven Central
      - name: Cut GitHub release # and update installers on ${{ matrix.os }}
        run: ./bin/sbt-ci.sh ci-release
        env:
          PGP_PASSPHRASE: ${{ secrets.PGP_PASSPHRASE }}
          PGP_SECRET: ${{ secrets.PGP_SECRET }}
          SONATYPE_PASSWORD: ${{ secrets.SONATYPE_PASSWORD }}
          SONATYPE_USERNAME: ${{ secrets.SONATYPE_USERNAME }}<|MERGE_RESOLUTION|>--- conflicted
+++ resolved
@@ -16,58 +16,16 @@
       - uses: actions/checkout@v2.4.0
       - uses: coursier/setup-action@v1.2.0-M1
         with:
-<<<<<<< HEAD
           jvm: "graalvm-java17:21.3.0"
       - name: Check formatting
         run: ./bin/scalafmt --test
-=======
-          java-version: graalvm-ce-java11@21.1.0
-      - name: Check formatting
-        run: ./bin/scalafmt --test
-  integrations: 
-    name: Build integrations tests
-    runs-on: ${{ matrix.os }}
-    strategy:
-      fail-fast: false
-      matrix:
-        os: [ubuntu-latest, macOS-latest]
-        jdk: [graalvm-ce-java11@21.1.0]
-    steps:
-      - uses: actions/checkout@v2.4.0
-        with:
-          submodules: true
-      - uses: olafurpg/setup-scala@v13
-        with:
-          java-version: ${{ matrix.jdk }}
-      - name: Cache Gradle API
-        uses: actions/cache@v2
-        with:
-          path: |
-            integrations/gradle-bloop/lib
-          key: ${{ hashFiles('project/GradleIntegration.scala') }}
-      - name: Tests
-        run: |
-          ./bin/sbt-ci.sh \
-              "mavenBloop/publishM2" \
-              "mavenBloop/test" \
-              "gradleBloop211/compile" \
-              "gradleBloop212/compile" \
-              "gradleBloop212/test" \
-              "sbtBloop10Shaded/publishLocal" \
-              "sbtBloop10/scripted"
-        shell: bash
->>>>>>> 8e6243dc
   test:
     runs-on: ${{ matrix.os }}
     strategy:
       fail-fast: false
       matrix:
         os: [ubuntu-latest, windows-latest, macOS-latest]
-<<<<<<< HEAD
         jdk: ["graalvm-java17:21.3.0", "temurin:17"]
-=======
-        jdk: [graalvm-ce-java11@21.1.0, adopt@1.11]
->>>>>>> 8e6243dc
     name: Test ${{ matrix.os }} -- ${{ matrix.jdk }}
     env:
       HYDRA_LICENSE: ${{ secrets.HYDRA_LICENSE }}
@@ -76,23 +34,7 @@
         with:
           submodules: true
           fetch-depth: 0
-<<<<<<< HEAD
-      - uses: coursier/setup-action@v1.2.0-M1
-=======
-      - uses: olafurpg/setup-scala@v13
-        with:
-          java-version: ${{ matrix.jdk }}
-      - name: Cache Gradle API
-        # only launcher tests cause gradle API to be downloaded
-        # and they are only run on grallvm
-        if: matrix.jdk == 'graalvm-ce-java11@21.1.0'
-        uses: actions/cache@v2
-        with:
-          path: |
-            integrations/gradle-bloop/lib
-          key: ${{ hashFiles('project/GradleIntegration.scala') }}
-      - uses: actions/setup-node@v2.5.1
->>>>>>> 8e6243dc
+      - uses: coursier/setup-action@v1.2.0-M1
         with:
           jvm: ${{ matrix.jdk }}
       - name: Set up environment
@@ -142,7 +84,6 @@
           java -version
           [[ $HYDRA_LICENSE == floating-key=* ]] && mkdir -p $HOME/.triplequote && echo "$HYDRA_LICENSE" > "$HOME/.triplequote/hydra.license" || echo "Hydra license file was not created"
         shell: bash
-<<<<<<< HEAD
       - name: Prepare launcher tests
         run: |
           echo $JAVA_HOME
@@ -151,22 +92,11 @@
         shell: bash
       - name: Prepare launcher tests
         if: matrix.os != 'windows-latest'
-=======
-      - name: Run launcher tests
-        if: matrix.jdk == 'graalvm-ce-java11@21.1.0'
-        run: |
-          echo $JAVA_HOME
-          which gu && gu install native-image
-          ./bin/sbt-ci.sh "install" "launcherTest/test"
-        shell: bash
-      - name: Benchmark
-        if: matrix.jdk == 'graalvm-ce-java11@21.1.0' && matrix.os != 'windows-latest'
->>>>>>> 8e6243dc
         run: |
           ./bin/sbt-ci.sh bloopgun/graalvm-native-image:packageBin
       - name: Run launcher tests
         run: |
-          ./bin/sbt-ci.sh "launcher/test"
+          ./bin/sbt-ci.sh "launcherTest/test"
         shell: bash
 
   publish-binaries:
@@ -177,11 +107,7 @@
       fail-fast: false
       matrix:
         os: [ubuntu-latest, macOS-latest]
-<<<<<<< HEAD
         jdk: ["graalvm-java17:21.3.0"]
-=======
-        jdk: [graalvm-ce-java11@21.1.0]
->>>>>>> 8e6243dc
         include:
           - os: ubuntu-latest
             artifact: bloop-linux
@@ -223,11 +149,7 @@
       fail-fast: false
       matrix:
         os: [windows-latest]
-<<<<<<< HEAD
         jdk: ["graalvm-java17:21.3.0"]
-=======
-        jdk: [graalvm-ce-java11@21.1.0]
->>>>>>> 8e6243dc
         include:
           - os: windows-latest
             artifact: bloop-windows
