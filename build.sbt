--- conflicted
+++ resolved
@@ -213,43 +213,43 @@
     )
   )
 
-<<<<<<< HEAD
-lazy val `bloopgun-core` = project
-=======
-lazy val bloopgunSettings = Seq(
+lazy val bloopgunCoreSettings = Def.settings(
+  sonatypeSetting,
   name := "bloopgun-core",
   fork in run := true,
   fork in Test := true,
   parallelExecution in Test := false,
   buildInfoPackage := "bloopgun.internal.build",
-  buildInfoKeys := List(Keys.version),
+  buildInfoKeys := List(version),
   buildInfoObject := "BloopgunInfo",
   libraryDependencies ++= List(
-    //Dependencies.configDirectories,
     Dependencies.snailgun,
     // Use zt-exec instead of nuprocess because it doesn't require JNA (good for graalvm)
     Dependencies.ztExec,
-    Dependencies.slf4jNop,
     Dependencies.coursierInterface,
     Dependencies.coursierInterfaceSubs,
     Dependencies.jsoniterCore,
-    Dependencies.jsoniterMacros % Provided
+    Dependencies.jsoniterMacros % Provided,
+    Dependencies.libdaemonjvm
+  )
+)
+
+lazy val bloopgunSettings = Def.settings(
+  sonatypeSetting,
+  name := "bloopgun",
+  libraryDependencies ++= List(
+    Dependencies.logback,
+    Dependencies.svmSubs
   ),
   mainClass in GraalVMNativeImage := Some("bloop.bloopgun.Bloopgun"),
   graalVMNativeImageCommand := {
     val oldPath = graalVMNativeImageCommand.value
-    if (!scala.util.Properties.isWin) oldPath
-    else "C:/Users/runneradmin/.jabba/jdk/graalvm-ce-java11@20.1.0/bin/native-image.cmd"
+    if (scala.util.Properties.isWin) sys.props("java.home") + "\\bin\\native-image.cmd"
+    else oldPath
   },
   graalVMNativeImageOptions ++= {
-    val reflectionFile = Keys.sourceDirectory.in(Compile).value./("graal")./("reflection.json")
-    val securityOverridesFile =
-      Keys.sourceDirectory.in(Compile).value./("graal")./("java.security.overrides")
-    assert(reflectionFile.exists, s"${reflectionFile.getAbsolutePath()} doesn't exist")
-    assert(
-      securityOverridesFile.exists,
-      s"${securityOverridesFile.getAbsolutePath()} doesn't exist"
-    )
+    val reflectionFile = sourceDirectory.in(Compile).value./("graal")./("reflection.json")
+    assert(reflectionFile.exists)
     List(
       "--no-server",
       "--enable-http",
@@ -260,179 +260,77 @@
       s"-H:ReflectionConfigurationFiles=$reflectionFile",
       "--allow-incomplete-classpath",
       "-H:+ReportExceptionStackTraces",
-      s"-J-Djava.security.properties=$securityOverridesFile",
-      s"-Djava.security.properties=$securityOverridesFile",
       "--initialize-at-build-time=scala.Symbol",
       "--initialize-at-build-time=scala.Function1",
       "--initialize-at-build-time=scala.Function2",
       "--initialize-at-build-time=scala.runtime.StructuralCallSite",
-      "--initialize-at-build-time=scala.runtime.EmptyMethodCache"
+      "--initialize-at-build-time=scala.runtime.EmptyMethodCache",
+      "--initialize-at-build-time=scala.runtime.LambdaDeserialize",
+      "--initialize-at-build-time=scala.collection.immutable.VM"
     )
   }
 )
 
-lazy val bloopgun: Project = project
+lazy val `bloopgun-core` = project
   .disablePlugins(ScriptedPlugin)
->>>>>>> 20ee9c3e
   .enablePlugins(BuildInfoPlugin)
   .settings(testSuiteSettings)
-  .settings(bloopgunSettings)
-  .settings(target := (file("bloopgun") / "target" / "bloopgun-2.12").getAbsoluteFile)
-
-lazy val bloopgun213: Project = project
-  .in(file("bloopgun"))
+  .settings(target := (file("bloopgun-core") / "target" / "bloopgun-2.12").getAbsoluteFile)
+  .settings(bloopgunCoreSettings)
+  .settings(
+    scalaVersion := Dependencies.Scala212Version
+  )
+
+lazy val `bloopgun-core-213`: Project = project
+  .in(file("bloopgun-core"))
   .disablePlugins(ScriptedPlugin)
   .enablePlugins(BuildInfoPlugin)
-  .enablePlugins(GraalVMNativeImagePlugin)
   .settings(testSuiteSettings)
-  .settings(
-<<<<<<< HEAD
-    sonatypeSetting,
-    name := "bloopgun-core",
-    fork in run := true,
-    fork in Test := true,
-    parallelExecution in Test := false,
-    buildInfoPackage := "bloopgun.internal.build",
-    buildInfoKeys := List(version),
-    buildInfoObject := "BloopgunInfo",
-    crossScalaVersions := Seq(Dependencies.Scala212Version, Dependencies.Scala213Version),
-    libraryDependencies ++= List(
-      Dependencies.snailgun,
-      // Use zt-exec instead of nuprocess because it doesn't require JNA (good for graalvm)
-      Dependencies.ztExec,
-      Dependencies.coursierInterface,
-      Dependencies.coursierInterfaceSubs,
-      Dependencies.jsoniterCore,
-      Dependencies.jsoniterMacros % Provided,
-      Dependencies.libdaemonjvm
-    )
+  .settings(target := (file("bloopgun-core") / "target" / "bloopgun-2.13").getAbsoluteFile)
+  .settings(bloopgunCoreSettings)
+  .settings(
+    scalaVersion := Dependencies.Scala213Version
   )
 
 lazy val bloopgun = project
   .enablePlugins(GraalVMNativeImagePlugin)
   .dependsOn(`bloopgun-core`)
   .settings(
-    sonatypeSetting,
-    name := "bloopgun",
-    libraryDependencies ++= List(
-      Dependencies.logback,
-      Dependencies.svmSubs
-    ),
-    mainClass in GraalVMNativeImage := Some("bloop.bloopgun.Bloopgun"),
-    graalVMNativeImageCommand := {
-      val oldPath = graalVMNativeImageCommand.value
-      if (scala.util.Properties.isWin) sys.props("java.home") + "\\bin\\native-image.cmd"
-      else oldPath
-    },
-    graalVMNativeImageOptions ++= {
-      val reflectionFile = sourceDirectory.in(Compile).value./("graal")./("reflection.json")
-      assert(reflectionFile.exists)
-      List(
-        "--no-server",
-        "--enable-http",
-        "--enable-https",
-        "-H:EnableURLProtocols=http,https",
-        "--enable-all-security-services",
-        "--no-fallback",
-        s"-H:ReflectionConfigurationFiles=$reflectionFile",
-        "--allow-incomplete-classpath",
-        "-H:+ReportExceptionStackTraces",
-        "--initialize-at-build-time=scala.Symbol",
-        "--initialize-at-build-time=scala.Function1",
-        "--initialize-at-build-time=scala.Function2",
-        "--initialize-at-build-time=scala.runtime.StructuralCallSite",
-        "--initialize-at-build-time=scala.runtime.EmptyMethodCache",
-        "--initialize-at-build-time=scala.runtime.LambdaDeserialize",
-        "--initialize-at-build-time=scala.collection.immutable.VM"
-      )
-    }
-=======
+    scalaVersion := Dependencies.Scala212Version,
+    target := (file("bloopgun") / "target" / "bloopgun-2.12").getAbsoluteFile
+  )
+  .settings(bloopgunSettings)
+
+lazy val bloopgun213 = project
+  .in(file("bloopgun"))
+  .enablePlugins(GraalVMNativeImagePlugin)
+  .dependsOn(`bloopgun-core-213`)
+  .settings(
     scalaVersion := Dependencies.Scala213Version,
     target := (file("bloopgun") / "target" / "bloopgun-2.13").getAbsoluteFile
->>>>>>> 20ee9c3e
   )
   .settings(bloopgunSettings)
 
-<<<<<<< HEAD
 lazy val launcher = project
+  .in(file("launcher"))
   .dependsOn(`bloopgun-core`)
+  .settings(testSuiteSettings)
   .settings(
     sonatypeSetting,
     name := "bloop-launcher",
-    crossScalaVersions := Seq(Dependencies.Scala212Version, Dependencies.Scala213Version)
-=======
-def shadeSettingsForModule(moduleId: String, module: Reference) = List(
-  packageBin in Compile := {
-    Def.taskDyn {
-      val baseJar = Keys.packageBin.in(module).in(Compile).value
-      val unshadedJarDependencies =
-        internalDependencyAsJars.in(Compile).in(module).value.map(_.data)
-      shadingPackageBin(baseJar, unshadedJarDependencies)
-    }.value
-  },
-  toShadeJars := {
-    val dependencyJars = dependencyClasspath.in(Runtime).in(module).value.map(_.data)
-    dependencyJars.flatMap { path =>
-      val ppath = path.toString
-      val shouldShadeJar = !(
-        ppath.contains("scala-compiler") ||
-          ppath.contains("scala-library") ||
-          ppath.contains("scala-reflect") ||
-          ppath.contains("scala-xml") ||
-          ppath.contains("macro-compat") ||
-          ppath.contains("bcprov-jdk15on") ||
-          ppath.contains("bcpkix-jdk15on") ||
-          ppath.contains("jna") ||
-          ppath.contains("jna-platform") ||
-          isJdiJar(path)
-      ) && path.exists && !path.isDirectory
-
-      if (!shouldShadeJar) Nil
-      else List(path)
-    }
-  },
-  shadeIgnoredNamespaces := Set("scala"),
-  // Lists *all* Scala dependencies transitively for the shading to work correctly
-  shadeNamespaces := Set(
-    // Bloopgun direct and transitive deps
-    "snailgun",
-    "org.zeroturnaround",
-    "io.github.soc",
-    "org.slf4j",
-    "scopt",
-    "macrocompat",
-    "com.github.plokhotnyuk.jsoniter_scala",
-    "coursierapi"
-  )
-)
-
-lazy val bloopgunShadedSettings = Seq(
-  name := "bloopgun",
-  fork in run := true,
-  fork in Test := true,
-  bloopGenerate in Compile := None,
-  bloopGenerate in Test := None,
-  libraryDependencies ++= List(Dependencies.scalaCollectionCompat)
-)
-
-lazy val bloopgunShaded = project
-  .in(file("bloopgun/target/shaded-module-2.12"))
+    target := (file("launcher") / "target" / "launcher-2.12").getAbsoluteFile
+  )
+
+lazy val launcher213 = project
+  .in(file("launcher"))
   .disablePlugins(ScriptedPlugin)
-  .disablePlugins(SbtJdiTools)
-  .enablePlugins(BloopShadingPlugin)
-  .settings(shadedModuleSettings)
-  .settings(shadeSettingsForModule("bloopgun-core", bloopgun))
-  .settings(bloopgunShadedSettings)
-
-lazy val bloopgunShaded213 = project
-  .in(file("bloopgun/target/shaded-module-2.13"))
-  .disablePlugins(ScriptedPlugin)
-  .disablePlugins(SbtJdiTools)
-  .enablePlugins(BloopShadingPlugin)
-  .settings(shadedModuleSettings)
-  .settings(shadeSettingsForModule("bloopgun-core", bloopgun213))
-  .settings(bloopgunShadedSettings)
-  .settings(scalaVersion := Dependencies.Scala213Version)
+  .dependsOn(`bloopgun-core-213`)
+  .settings(testSuiteSettings)
+  .settings(
+    name := "bloop-launcher",
+    scalaVersion := Dependencies.Scala213Version,
+    target := (file("launcher") / "target" / "launcher-2.13").getAbsoluteFile
+  )
 
 lazy val launcherTest = project
   .in(file("launcher-test"))
@@ -445,73 +343,9 @@
     parallelExecution in Test := false,
     libraryDependencies ++= List(
       Dependencies.coursierInterface
-    )
-  )
-
-lazy val launcher = project
-  .in(file("launcher-core"))
-  .disablePlugins(ScriptedPlugin)
-  .dependsOn(sockets, bloopgun)
-  .settings(testSuiteSettings)
-  .settings(
-    name := "bloop-launcher-core",
-    target := (file("launcher-core") / "target" / "launcher-2.12").getAbsoluteFile
->>>>>>> 20ee9c3e
-  )
-
-lazy val launcher213 = project
-  .in(file("launcher-core"))
-  .disablePlugins(ScriptedPlugin)
-  .dependsOn(sockets, bloopgun213)
-  .settings(testSuiteSettings)
-  .settings(
-<<<<<<< HEAD
-    name := "bloop-launcher-test",
-    fork in Test := true,
-    parallelExecution in Test := false,
-    libraryDependencies ++= List(
-      Dependencies.coursierInterface
     ),
     tmpDirSettings
   )
-=======
-    name := "bloop-launcher-core",
-    scalaVersion := Dependencies.Scala213Version,
-    target := (file("launcher-core") / "target" / "launcher-2.13").getAbsoluteFile
-  )
-
-lazy val launcherShadedSettings = Seq(
-  name := "bloop-launcher",
-  fork in run := true,
-  fork in Test := true,
-  bloopGenerate in Compile := None,
-  bloopGenerate in Test := None,
-  libraryDependencies ++= List(
-    "net.java.dev.jna" % "jna" % "4.5.0",
-    "net.java.dev.jna" % "jna-platform" % "4.5.0",
-    Dependencies.scalaCollectionCompat
-  )
-)
-
-lazy val launcherShaded = project
-  .in(file("launcher-core/target/shaded-module-2.12"))
-  .disablePlugins(ScriptedPlugin)
-  .disablePlugins(SbtJdiTools)
-  .enablePlugins(BloopShadingPlugin)
-  .settings(shadedModuleSettings)
-  .settings(shadeSettingsForModule("bloop-launcher-core", launcher))
-  .settings(launcherShadedSettings)
-
-lazy val launcherShaded213 = project
-  .in(file("launcher-core/target/shaded-module-2.13"))
-  .disablePlugins(ScriptedPlugin)
-  .disablePlugins(SbtJdiTools)
-  .enablePlugins(BloopShadingPlugin)
-  .settings(shadedModuleSettings)
-  .settings(shadeSettingsForModule("bloop-launcher-core", launcher213))
-  .settings(launcherShadedSettings)
-  .settings(scalaVersion := Dependencies.Scala213Version)
->>>>>>> 20ee9c3e
 
 lazy val bloop4j = project
   .dependsOn(config.jvm)
@@ -575,143 +409,17 @@
     launcher,
     launcherTest,
     bloopgun,
+    bloopgun213,
     `bloopgun-core`,
+    `bloopgun-core-213`,
     shared,
     config.jvm,
     jsBridge1
   )
-<<<<<<< HEAD
   .settings(
     sonatypeSetting,
     skip.in(publish) := true
   )
 
 skip.in(publish) := true
-sonatypeSetting
-=======
-
-val allProjects = Seq(
-  bloopShared,
-  backend,
-  frontend,
-  benchmarks,
-  jsonConfig210.jvm,
-  jsonConfig211.jvm,
-  jsonConfig211.js,
-  jsonConfig212.jvm,
-  jsonConfig212.js,
-  jsonConfig213.jvm,
-  jsonConfig213.js,
-  sbtBloop013,
-  sbtBloop10,
-  mavenBloop,
-  gradleBloop211,
-  gradleBloop212,
-  nativeBridge04,
-  jsBridge06,
-  jsBridge1,
-  launcher,
-  launcher213,
-  launcherTest,
-  sockets,
-  bloopgun,
-  bloopgun213
-)
-
-val allProjectsToRelease = Seq[ProjectReference](
-  bloopShared,
-  backend,
-  frontend,
-  jsonConfig210.jvm,
-  jsonConfig211.js,
-  jsonConfig211.jvm,
-  jsonConfig212.js,
-  jsonConfig212.jvm,
-  jsonConfig213.js,
-  jsonConfig213.jvm,
-  sbtBloop013,
-  sbtBloop10,
-  sbtBloop013Shaded,
-  sbtBloop10Shaded,
-  mavenBloop,
-  gradleBloop211,
-  gradleBloop212,
-  nativeBridge04,
-  jsBridge06,
-  jsBridge1,
-  sockets,
-  bloopgun,
-  bloopgunShaded,
-  bloopgun213,
-  bloopgunShaded213,
-  launcher,
-  launcherShaded,
-  launcher213,
-  launcherShaded213,
-  buildpressConfig,
-  buildpress
-)
-
-val allProjectReferences = allProjects.map(p => LocalProject(p.id))
-val bloop = project
-  .in(file("."))
-  .disablePlugins(ScriptedPlugin)
-  .aggregate(allProjectReferences: _*)
-  .settings(
-    releaseEarly := { () },
-    skip in publish := true,
-    crossSbtVersions := Seq(Sbt1Version, Sbt013Version),
-    commands += BuildDefaults.exportProjectsInTestResourcesCmd,
-    buildIntegrationsBase := (Keys.baseDirectory in ThisBuild).value / "build-integrations",
-    twitterDodo := buildIntegrationsBase.value./("build-twitter"),
-    publishLocalAllModules := {
-      BuildDefaults
-        .publishLocalAllModules(allProjectsToRelease)
-        .value
-    },
-    releaseEarlyAllModules := {
-      BuildDefaults
-        .releaseEarlyAllModules(allProjectsToRelease)
-        .value
-    },
-    releaseSonatypeBundle := {
-      Def.taskDyn {
-        val bundleDir = SonatypeKeys.sonatypeBundleDirectory.value
-        // Do nothing if sonatype bundle doesn't exist
-        if (!bundleDir.exists) Def.task("")
-        else SonatypeKeys.sonatypeBundleRelease
-      }.value
-    },
-    exportCommunityBuild := {
-      build.BuildImplementation
-        .exportCommunityBuild(
-          buildpress,
-          jsonConfig210.jvm,
-          jsonConfig212.jvm,
-          sbtBloop013,
-          sbtBloop10
-        )
-        .value
-    }
-  )
-
-// Runs the scripted tests to setup integration tests
-// ! This is used by the benchmarks too !
-val isWindows = scala.util.Properties.isWin
-addCommandAlias(
-  "install",
-  Seq(
-    "publishLocalAllModules",
-    // Don't generate graalvm image if running in Windows
-    if (isWindows) "" else "bloopgun/graalvm-native-image:packageBin",
-    s"${frontend.id}/test:compile",
-    "createLocalHomebrewFormula",
-    "createLocalScoopFormula",
-    "createLocalArchPackage"
-  ).filter(!_.isEmpty)
-    .mkString(";", ";", "")
-)
-
-val allReleaseActions = List("releaseEarlyAllModules", "releaseLauncher", "sonatypeBundleRelease")
-addCommandAlias("releaseBloop", allReleaseActions.mkString(";", ";", ""))
->>>>>>> 20ee9c3e
+sonatypeSetting