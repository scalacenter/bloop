import build.BuildImplementation.BuildDefaults
import build.BuildImplementation.jvmOptions
import build.Dependencies
import build.Dependencies.{Scala211Version, Scala212Version, SbtVersion}

ThisBuild / dynverSeparator := "-"

// Add hook for scalafmt validation
Global / onLoad ~= { old =>
  if (!scala.util.Properties.isWin) {
    import java.nio.file._
    val prePush = Paths.get(".git", "hooks", "pre-push")
    Files.createDirectories(prePush.getParent)
    Files.write(
      prePush,
      """#!/bin/sh
        |set -eux
        |bin/scalafmt --diff --diff-branch main
        |git diff --exit-code
        |""".stripMargin.getBytes()
    )
    prePush.toFile.setExecutable(true)
  }
  old
}

val scalafixSettings: Seq[Setting[_]] = Seq(
  scalacOptions ++= {
    if (scalaVersion.value.startsWith("2.12")) Seq("-Ywarn-unused", "-Xlint:unused")
    else if (scalaVersion.value.startsWith("2.13")) Seq("-Wunused")
    else Seq.empty
  },
  semanticdbEnabled := true,
  semanticdbVersion := scalafixSemanticdb.revision
)

/**
 * ************************************************************************************************
 */
/*                      This is the build definition of the source deps                            */
/**
 * ************************************************************************************************
 */
val benchmarkBridge = project
  .in(file(".benchmark-bridge-compilation"))
  .aggregate(BenchmarkBridgeCompilation)
  .settings(
    scalafixSettings,
    (publish / skip) := true
  )

lazy val bloopShared = project
  .in(file("shared"))
  .settings(
    name := "bloop-shared",
    scalafixSettings,
    libraryDependencies ++= Seq(
      Dependencies.jsoniterCore,
      Dependencies.jsoniterMacros,
      Dependencies.bsp4s excludeAll ExclusionRule(
        organization = "com.github.plokhotnyuk.jsoniter-scala"
      ),
      Dependencies.zinc,
      Dependencies.log4j,
      Dependencies.xxHashLibrary,
      Dependencies.configDirectories,
      Dependencies.sbtTestInterface,
      Dependencies.sbtTestAgent
    )
  )

/**
 * ************************************************************************************************
 */
/*                            This is the build definition of the wrapper                          */
/**
 * ************************************************************************************************
 */
lazy val backend = project
  .enablePlugins(BuildInfoPlugin)
  .dependsOn(bloopShared)
  .settings(
    name := "bloop-backend",
    scalafixSettings,
    testSettings ++ testSuiteSettings,
    buildInfoPackage := "bloop.internal.build",
    buildInfoKeys := Seq[BuildInfoKey](
      Keys.scalaVersion,
      Keys.scalaOrganization
    ),
    buildInfoObject := "BloopScalaInfo",
    libraryDependencies ++= List(
      Dependencies.nailgun,
      Dependencies.scalazCore,
      Dependencies.coursierInterface,
      Dependencies.libraryManagement,
      Dependencies.sourcecode,
      Dependencies.monix,
      Dependencies.directoryWatcher,
      Dependencies.zt,
      Dependencies.brave,
      Dependencies.zipkinSender,
      Dependencies.pprint,
      Dependencies.difflib,
      Dependencies.asm,
      Dependencies.asmUtil
    )
  )

lazy val sockets: Project = project
  .settings(
    crossPaths := false,
    autoScalaLibrary := false,
    description := "IPC: Unix Domain Socket and Windows Named Pipes for Java",
    libraryDependencies ++= Seq(Dependencies.jna, Dependencies.jnaPlatform),
    javacOptions ++= Seq("-source", "1.8", "-target", "1.8"),
    (Compile / doc / sources) := Nil
  )

// For the moment, the dependency is fixed
lazy val frontend: Project = project
  .dependsOn(
    sockets,
    bloopShared,
    backend,
    backend % "test->test",
    buildpressConfig % "it->compile"
  )
  .enablePlugins(BuildInfoPlugin)
  .configs(IntegrationTest)
  .settings(
    name := "bloop-frontend",
    bloopName := "bloop",
    (Compile / run / mainClass) := Some("bloop.Cli"),
    buildInfoPackage := "bloop.internal.build",
    buildInfoKeys := List[BuildInfoKey](
      Keys.organization,
      build.BuildKeys.bloopName,
      Keys.version,
      Keys.scalaVersion,
      "zincVersion" -> Dependencies.zincVersion,
      "bspVersion" -> Dependencies.bspVersion,
      "nativeBridge04" -> (nativeBridge04Name + "_" + Keys.scalaBinaryVersion.value),
      "jsBridge06" -> (jsBridge06Name + "_" + Keys.scalaBinaryVersion.value),
      "jsBridge1" -> (jsBridge1Name + "_" + Keys.scalaBinaryVersion.value)
    ),
    (run / javaOptions) ++= jvmOptions,
    (Test / javaOptions) ++= jvmOptions,
    (IntegrationTest / javaOptions) ++= jvmOptions,
    (run / fork) := true,
    (Test / fork) := true,
    (IntegrationTest / run / fork) := true,
    (test / parallelExecution) := false,
    libraryDependencies ++= List(
      Dependencies.jsoniterMacros % Provided,
      Dependencies.scalazCore,
      Dependencies.monix,
      Dependencies.caseApp,
      Dependencies.scalaDebugAdapter,
      Dependencies.bloopConfig,
      Dependencies.logback
    ),
    // needed for tests and to be automatically updated
    Test / libraryDependencies += Dependencies.semanticdb intransitive (),
    dependencyOverrides += Dependencies.shapeless,
    scalafixSettings,
    testSettings,
    testSuiteSettings,
    releaseSettings,
    Defaults.itSettings,
    BuildDefaults.frontendTestBuildSettings,
    inConfig(Compile)(
      build.BuildKeys.lazyFullClasspath := {
        val ownProductDirectories = Keys.productDirectories.value
        val dependencyClasspath = build.BuildImplementation.lazyDependencyClasspath.value
        ownProductDirectories ++ dependencyClasspath
      }
    ),
    Test / resources := {
      val main = (Test / resources).value
      val dir = (ThisBuild / baseDirectory).value
      val log = streams.value
      // Before we export all test resources we ensure the current version of the sbt-bloop
      // plugin is published
      (sbtBloop / Keys.publishLocal).value
      val additionalResources =
        BuildDefaults.exportProjectsInTestResources(dir, log.log, enableCache = true, version.value)
      main ++ additionalResources
    },
    (Test / unmanagedResources / includeFilter) := {
      new FileFilter {
        def accept(file: File): Boolean = {
          val abs = file.getAbsolutePath
          !(
            abs.contains("scala-2.12") ||
              abs.contains("classes-") ||
              abs.contains("target")
          )
        }
      }
    }
  )

lazy val bloopgunSettings = Seq(
  name := "bloopgun-core",
  (run / fork) := true,
  (Test / fork) := true,
  (Test / parallelExecution) := false,
  buildInfoPackage := "bloopgun.internal.build",
  buildInfoKeys := List(Keys.version),
  buildInfoObject := "BloopgunInfo",
  libraryDependencies ++= List(
    // Dependencies.configDirectories,
    Dependencies.snailgun,
    // Use zt-exec instead of nuprocess because it doesn't require JNA (good for graalvm)
    Dependencies.ztExec,
    Dependencies.logback,
    Dependencies.coursierInterface,
    Dependencies.coursierInterfaceSubs,
    Dependencies.jsoniterCore,
    Dependencies.jsoniterMacros % Provided
  ),
  (GraalVMNativeImage / mainClass) := Some("bloop.bloopgun.Bloopgun"),
  graalVMNativeImageOptions ++= {
    val reflectionFile = (Compile / Keys.sourceDirectory).value./("graal")./("reflection.json")
    assert(reflectionFile.exists, s"${reflectionFile.getAbsolutePath()} doesn't exist")
    List(
      "--enable-http",
      "--enable-https",
      "--enable-url-protocols=http,https",
      "--enable-all-security-services",
      "--no-fallback",
      s"-H:ReflectionConfigurationFiles=$reflectionFile",
      "-H:+ReportExceptionStackTraces",
      "--initialize-at-build-time=scala.Symbol",
      "--initialize-at-build-time=scala.Function1",
      "--initialize-at-build-time=scala.Function2",
      "--initialize-at-build-time=scala.runtime.StructuralCallSite",
      "--initialize-at-build-time=scala.runtime.EmptyMethodCache"
    )
  }
)

lazy val bloopgun: Project = project
  .disablePlugins(ScriptedPlugin, ScalafixPlugin)
  .enablePlugins(BuildInfoPlugin, GraalVMNativeImagePlugin)
  .settings(
    testSuiteSettings,
    bloopgunSettings,
    target := (file("bloopgun") / "target" / "bloopgun-2.12").getAbsoluteFile
  )

lazy val bloopgun213: Project = project
  .in(file("bloopgun"))
  .disablePlugins(ScriptedPlugin, ScalafixPlugin)
  .enablePlugins(BuildInfoPlugin, GraalVMNativeImagePlugin)
  .settings(
    testSuiteSettings,
    bloopgunSettings,
    scalaVersion := Dependencies.Scala213Version,
    target := (file("bloopgun") / "target" / "bloopgun-2.13").getAbsoluteFile
  )

lazy val launcherTest = project
  .in(file("launcher-test"))
  .dependsOn(launcher, frontend % "test->test")
  .settings(
    name := "bloop-launcher-test",
    (publish / skip) := true,
    scalafixSettings,
    testSuiteSettings,
    (Test / fork) := true,
    (Test / parallelExecution) := false,
    libraryDependencies ++= List(
      Dependencies.coursierInterface
    )
  )

lazy val launcher = project
  .in(file("launcher-core"))
  .disablePlugins(ScriptedPlugin, ScalafixPlugin)
  .dependsOn(sockets, bloopgun)
  .settings(
    name := "bloop-launcher-core",
    testSuiteSettings,
    target := (file("launcher-core") / "target" / "launcher-2.12").getAbsoluteFile
  )

lazy val launcher213 = project
  .in(file("launcher-core"))
  .disablePlugins(ScriptedPlugin, ScalafixPlugin)
  .dependsOn(sockets, bloopgun213)
  .settings(
    name := "bloop-launcher-core",
    testSuiteSettings,
    scalaVersion := Dependencies.Scala213Version,
    target := (file("launcher-core") / "target" / "launcher-2.13").getAbsoluteFile
  )

<<<<<<< HEAD
lazy val bloop4j = project
  .settings(
    name := "bloop4j",
    scalafixSettings,
    (run / fork) := true,
    (Test / fork) := true,
    libraryDependencies ++= List(
      Dependencies.bsp4j,
      Dependencies.bloopConfig
    )
  )

=======
>>>>>>> 6dfe3b2b
lazy val benchmarks = project
  .dependsOn(frontend % "compile->it", BenchmarkBridgeCompilation % "compile->compile")
  .enablePlugins(BuildInfoPlugin, JmhPlugin)
  .settings(
    scalafixSettings,
    benchmarksSettings(frontend),
    (publish / skip) := true
  )

val integrations = file("integrations")

lazy val sbtBloop: Project = project
  .enablePlugins(ScriptedPlugin)
  .disablePlugins(ScalafixPlugin)
  .enablePlugins(BuildInfoPlugin)
  .in(integrations / "sbt-bloop")
  .settings(
    scriptedBufferLog := false,
    scriptedLaunchOpts := {
      scriptedLaunchOpts.value ++
        Seq("-Xmx1024M", "-Dplugin.version=" + version.value)
    },
    name := "sbt-bloop",
    sbtPlugin := true,
    sbtVersion := SbtVersion,
    target := (file("integrations") / "sbt-bloop" / "target" / SbtVersion).getAbsoluteFile,
    libraryDependencies += Dependencies.bloopConfig,
    buildInfoPackage := "bloop.integrations.sbt",
    buildInfoKeys := List[BuildInfoKey](
      "latestScalaJsVersion" -> Dependencies.scalaJs1Version
    )
  )

lazy val buildpressConfig = (project in file("buildpress-config"))
  .settings(
    scalaVersion := Scala212Version,
    scalafixSettings,
    libraryDependencies ++= List(
      Dependencies.jsoniterCore,
      Dependencies.jsoniterMacros % Provided
    ),
    addCompilerPlugin(
      "org.scalamacros" % "paradise" % "2.1.1" cross CrossVersion.full
    )
  )

lazy val buildpress = project
  .dependsOn(bloopgun, bloopShared, buildpressConfig)
  .settings(
    scalaVersion := Scala212Version,
    scalafixSettings,
    (run / fork) := true,
    libraryDependencies ++= List(
      Dependencies.caseApp
    )
  )

val docs = project
  .in(file("docs-gen"))
  .dependsOn(frontend)
  .enablePlugins(MdocPlugin, DocusaurusPlugin)
  .settings(
    name := "bloop-docs",
    moduleName := "bloop-docs",
    scalafixSettings,
    (publish / skip) := true,
    scalaVersion := Scala212Version,
    mdoc := (Compile / run).evaluated,
    (Compile / mainClass) := Some("bloop.Docs"),
    (Compile / resources) ++= {
      List((ThisBuild / baseDirectory).value / "docs")
    }
  )

val jsBridge06Name = "bloop-js-bridge-0-6"
lazy val jsBridge06 = project
  .dependsOn(frontend % Provided, frontend % "test->test")
  .in(file("bridges") / "scalajs-0.6")
  .disablePlugins(ScriptedPlugin, ScalafixPlugin)
  .settings(
    name := jsBridge06Name,
    testSettings,
    libraryDependencies ++= List(
      Dependencies.scalaJsTools06,
      Dependencies.scalaJsSbtTestAdapter06,
      Dependencies.scalaJsEnvs06
    )
  )

val jsBridge1Name = "bloop-js-bridge-1"
lazy val jsBridge1 = project
  .dependsOn(frontend % Provided, frontend % "test->test")
  .in(file("bridges") / "scalajs-1")
  .disablePlugins(ScriptedPlugin, ScalafixPlugin)
  .settings(
    name := jsBridge1Name,
    testSettings,
    libraryDependencies ++= List(
      Dependencies.scalaJsLinker1,
      Dependencies.scalaJsLogging1,
      Dependencies.scalaJsEnvs1,
      Dependencies.scalaJsEnvNode1,
      Dependencies.scalaJsEnvJsdomNode1,
      Dependencies.scalaJsSbtTestAdapter1
    )
  )

val nativeBridge04Name = "bloop-native-bridge-0-4"
lazy val nativeBridge04 = project
  .dependsOn(frontend % Provided, frontend % "test->test")
  .in(file("bridges") / "scala-native-0.4")
  .disablePlugins(ScalafixPlugin, ScriptedPlugin)
  .settings(
    name := nativeBridge04Name,
    testSettings,
    libraryDependencies += Dependencies.scalaNativeTools04,
    (Test / javaOptions) ++= jvmOptions,
    (Test / fork) := true
  )

val allProjects = Seq(
  backend,
  benchmarks,
  bloopgun,
  bloopgun213,
  bloopShared,
  buildpress,
  buildpressConfig,
  frontend,
  jsBridge06,
  jsBridge1,
  launcher,
  launcher213,
  launcherTest,
  nativeBridge04,
  sbtBloop,
  sockets
)

val allProjectReferences = allProjects.map(p => LocalProject(p.id))
val bloop = project
  .in(file("."))
  .aggregate(allProjectReferences: _*)
  .settings(
    (publish / skip) := true,
    exportCommunityBuild := {
      build.BuildImplementation
        .exportCommunityBuild(
          buildpress,
          sbtBloop
        )
        .value
    }
  )

// Runs the scripted tests to setup integration tests
// ! This is used by the benchmarks too !
val isWindows = scala.util.Properties.isWin
addCommandAlias(
  "install",
  Seq(
    "publishLocal",
    "bloopgun/graalvm-native-image:packageBin",
    s"${frontend.id}/test:compile",
    "createLocalHomebrewFormula",
    "createLocalScoopFormula",
    "createLocalArchPackage"
  ).filter(!_.isEmpty)
    .mkString(";", ";", "")
)<|MERGE_RESOLUTION|>--- conflicted
+++ resolved
@@ -297,21 +297,6 @@
     target := (file("launcher-core") / "target" / "launcher-2.13").getAbsoluteFile
   )
 
-<<<<<<< HEAD
-lazy val bloop4j = project
-  .settings(
-    name := "bloop4j",
-    scalafixSettings,
-    (run / fork) := true,
-    (Test / fork) := true,
-    libraryDependencies ++= List(
-      Dependencies.bsp4j,
-      Dependencies.bloopConfig
-    )
-  )
-
-=======
->>>>>>> 6dfe3b2b
 lazy val benchmarks = project
   .dependsOn(frontend % "compile->it", BenchmarkBridgeCompilation % "compile->compile")
   .enablePlugins(BuildInfoPlugin, JmhPlugin)
