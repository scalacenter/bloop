import build.BuildImplementation.BuildDefaults
<<<<<<< HEAD
import scala.util.Properties

inThisBuild(
  List(
    organization := "io.github.alexarchambault.bleep",
    homepage := Some(url("https://github.com/alexarchambault/bleep")),
    licenses := List("Apache-2.0" -> url("http://www.apache.org/licenses/LICENSE-2.0")),
    developers := List(
      Developer(
        "alexarchambault",
        "Alex Archambault",
        "",
        url("https://github.com/alexarchambault")
      )
    ),
    sonatypeCredentialHost := "s01.oss.sonatype.org"
  )
)
=======
import build.BuildImplementation.jvmOptions
import build.Dependencies
import build.Dependencies.{Scala211Version, Scala212Version, SbtVersion}
import xerial.sbt.Sonatype.SonatypeKeys

Global / useGpg := false

ThisBuild / dynverSeparator := "-"
>>>>>>> 931ce1b4

lazy val sonatypeSetting = Def.settings(
  sonatypeProfileName := "io.github.alexarchambault"
)

(ThisBuild / dynverSeparator) := "-"

ThisBuild / scalafixDependencies += "com.github.liancheng" %% "organize-imports" % "0.6.0"

// Add hook for scalafmt validation
Global / onLoad ~= { old =>
  if (!scala.util.Properties.isWin) {
    import java.nio.file._
    val prePush = Paths.get(".git", "hooks", "pre-push")
    Files.createDirectories(prePush.getParent)
    Files.write(
      prePush,
      """#!/bin/sh
        |set -eux
        |bin/scalafmt --diff --diff-branch main
        |git diff --exit-code
        |""".stripMargin.getBytes()
    )
    prePush.toFile.setExecutable(true)
  }
  old
}

val scalafixSettings: Seq[Setting[_]] = Seq(
  scalacOptions ++= {
    if (scalaVersion.value.startsWith("2.11")) Seq("-Ywarn-unused-import")
    else if (scalaVersion.value.startsWith("2.12")) Seq("-Ywarn-unused", "-Xlint:unused")
    else if (scalaVersion.value.startsWith("2.13")) Seq("-Wunused")
    else Seq.empty
  },
  semanticdbEnabled := true,
  semanticdbVersion := scalafixSemanticdb.revision
)

<<<<<<< HEAD
lazy val shared = project
  .settings(scalafixSettings)
=======
/**
 * ************************************************************************************************
 */
/*                      This is the build definition of the source deps                            */
/**
 * ************************************************************************************************
 */
val benchmarkBridge = project
  .in(file(".benchmark-bridge-compilation"))
  .aggregate(BenchmarkBridgeCompilation)
  .disablePlugins(ScriptedPlugin)
  .settings(scalafixSettings)
  .settings(
    releaseEarly := { () },
    (publish / skip) := true,
    (Compile / bloopGenerate) := None,
    (Test / bloopGenerate) := None
  )

lazy val bloopShared = project
  .in(file("shared"))
>>>>>>> 931ce1b4
  .settings(
    sonatypeSetting,
    name := "bloop-shared",
    scalafixSettings,
    libraryDependencies ++= Seq(
      Dependencies.jsoniterCore,
      Dependencies.jsoniterMacros,
      Dependencies.bsp4s excludeAll ExclusionRule(
        organization = "com.github.plokhotnyuk.jsoniter-scala"
      ),
      Dependencies.coursierInterface,
      Dependencies.zinc,
      Dependencies.log4j,
      Dependencies.xxHashLibrary,
      Dependencies.sbtTestInterface,
      Dependencies.sbtTestAgent
    )
  )

<<<<<<< HEAD
import build.Dependencies

lazy val backend = project
  .enablePlugins(BuildInfoPlugin)
  .settings(scalafixSettings)
  .settings(testSettings ++ testSuiteSettings)
  .dependsOn(shared)
=======
/**
 * ************************************************************************************************
 */
/*                            This is the build definition of the wrapper                          */
/**
 * ************************************************************************************************
 */
lazy val backend = project
  .enablePlugins(BuildInfoPlugin)
  .disablePlugins(ScriptedPlugin)
  .dependsOn(bloopShared)
>>>>>>> 931ce1b4
  .settings(
    sonatypeSetting,
    name := "bloop-backend",
    scalafixSettings,
    testSettings ++ testSuiteSettings,
    buildInfoPackage := "bloop.internal.build",
    buildInfoKeys := Seq[BuildInfoKey](
      Keys.scalaVersion,
      Keys.scalaOrganization
    ),
    buildInfoObject := "BloopScalaInfo",
    libraryDependencies ++= List(
      Dependencies.nailgun,
      Dependencies.scalazCore,
      Dependencies.scalazConcurrent,
      Dependencies.libraryManagement,
      Dependencies.sourcecode,
      Dependencies.monix,
      Dependencies.directoryWatcher,
      Dependencies.zt,
      Dependencies.brave,
      Dependencies.zipkinSender,
      Dependencies.pprint,
      Dependencies.difflib,
      Dependencies.asm,
      Dependencies.asmUtil
    )
  )

val testResourceSettings = {
  // FIXME: Shared resource directory is ignored, see https://github.com/portable-scala/sbt-crossproject/issues/74
  Seq(Test).flatMap(inConfig(_) {
    unmanagedResourceDirectories ++= {
      unmanagedSourceDirectories.value
        .map(src => (src / ".." / "resources").getCanonicalFile)
        .filterNot(unmanagedResourceDirectories.value.contains)
        .distinct
    }
  })
}

lazy val tmpDirSettings = Def.settings(
  javaOptions in Test += {
    val tmpDir = (baseDirectory in ThisBuild).value / "target" / "tests-tmp"
    s"-Dbloop.tests.tmp-dir=$tmpDir"
  }
)

// For the moment, the dependency is fixed
lazy val frontend: Project = project
  .dependsOn(
    backend,
    backend % "test->test"
  )
  .enablePlugins(BuildInfoPlugin)
  .configs(IntegrationTest)
<<<<<<< HEAD
  .settings(scalafixSettings)
  .settings(
    sonatypeSetting,
=======
  .settings(
    name := "bloop-frontend",
    bloopName := "bloop",
    (Compile / run / mainClass) := Some("bloop.Cli"),
    (Compile / run / bloopMainClass) := Some("bloop.Cli"),
    buildInfoPackage := "bloop.internal.build",
    buildInfoKeys := List[BuildInfoKey](
      Keys.organization,
      build.BuildKeys.bloopName,
      Keys.version,
      Keys.scalaVersion,
      nailgunClientLocation,
      "zincVersion" -> Dependencies.zincVersion,
      "bspVersion" -> Dependencies.bspVersion,
      "nativeBridge04" -> (nativeBridge04Name + "_" + Keys.scalaBinaryVersion.value),
      "jsBridge06" -> (jsBridge06Name + "_" + Keys.scalaBinaryVersion.value),
      "jsBridge1" -> (jsBridge1Name + "_" + Keys.scalaBinaryVersion.value)
    ),
    (run / javaOptions) ++= jvmOptions,
    (Test / javaOptions) ++= jvmOptions,
    (IntegrationTest / javaOptions) ++= jvmOptions,
    (run / fork) := true,
    (Test / fork) := true,
    (IntegrationTest / run / fork) := true,
    (test / parallelExecution) := false,
    libraryDependencies ++= List(
      Dependencies.jsoniterMacros % Provided,
      Dependencies.scalazCore,
      Dependencies.monix,
      Dependencies.caseApp,
      Dependencies.scalaDebugAdapter,
      Dependencies.bloopConfig
    ),
    dependencyOverrides += Dependencies.shapeless,
    scalafixSettings,
    releaseSettings,
>>>>>>> 931ce1b4
    testSettings,
    testSuiteSettings,
    Defaults.itSettings,
    BuildDefaults.frontendTestBuildSettings,
    (Test / unmanagedResources / includeFilter) := {
      new FileFilter {
        def accept(file: File): Boolean = {
          val abs = file.getAbsolutePath
          !(
            abs.contains("scala-2.12") ||
              abs.contains("classes-") ||
              abs.contains("target")
          )
        }
      }
    }
  )
<<<<<<< HEAD
  .settings(
    name := "bloop-frontend",
    bloopName := "bloop",
    (Compile / run / mainClass) := Some("bloop.Cli"),
    buildInfoPackage := "bloop.internal.build",
    buildInfoKeys := List[BuildInfoKey](
      Keys.organization,
      build.BuildKeys.bloopName,
      Keys.version,
      Keys.scalaVersion,
      nailgunClientLocation,
      "zincVersion" -> Dependencies.zincVersion,
      "bspVersion" -> Dependencies.bspVersion,
      "nativeBridge04" -> (nativeBridge04Name + "_" + Keys.scalaBinaryVersion.value),
      "jsBridge1" -> (jsBridge1Name + "_" + Keys.scalaBinaryVersion.value),
      "snailgunVersion" -> Dependencies.snailgunVersion
    ),
    (run / javaOptions) ++= jvmOptions,
    (Test / javaOptions) ++= jvmOptions,
    tmpDirSettings,
    (IntegrationTest / javaOptions) ++= jvmOptions,
    (run / fork) := true,
    (Test / fork) := true,
    (IntegrationTest / run / fork) := true,
    (test / parallelExecution) := false,
    libraryDependencies ++= List(
      Dependencies.jsoniterMacros % Provided,
      Dependencies.caseApp,
      Dependencies.scalaDebugAdapter,
      Dependencies.bloopConfig,
      Dependencies.libdaemonjvm,
      Dependencies.logback
=======

lazy val bloopgunSettings = Seq(
  name := "bloopgun-core",
  (run / fork) := true,
  (Test / fork) := true,
  (Test / parallelExecution) := false,
  buildInfoPackage := "bloopgun.internal.build",
  buildInfoKeys := List(Keys.version),
  buildInfoObject := "BloopgunInfo",
  libraryDependencies ++= List(
    // Dependencies.configDirectories,
    Dependencies.snailgun,
    // Use zt-exec instead of nuprocess because it doesn't require JNA (good for graalvm)
    Dependencies.ztExec,
    Dependencies.slf4jNop,
    Dependencies.coursierInterface,
    Dependencies.coursierInterfaceSubs,
    Dependencies.jsoniterCore,
    Dependencies.jsoniterMacros % Provided
  ),
  (GraalVMNativeImage / mainClass) := Some("bloop.bloopgun.Bloopgun"),
  graalVMNativeImageCommand := {
    val oldPath = graalVMNativeImageCommand.value
    if (!scala.util.Properties.isWin) oldPath
    else "C:/Users/runneradmin/.jabba/jdk/graalvm-ce-java11@21.1.0/bin/native-image.cmd"
  },
  graalVMNativeImageOptions ++= {
    val reflectionFile = (Compile / Keys.sourceDirectory).value./("graal")./("reflection.json")
    val securityOverridesFile =
      (Compile / Keys.sourceDirectory).value./("graal")./("java.security.overrides")
    assert(reflectionFile.exists, s"${reflectionFile.getAbsolutePath()} doesn't exist")
    assert(
      securityOverridesFile.exists,
      s"${securityOverridesFile.getAbsolutePath()} doesn't exist"
    )
    List(
      "--no-server",
      "--enable-http",
      "--enable-https",
      "-H:EnableURLProtocols=http,https",
      "--enable-all-security-services",
      "--no-fallback",
      s"-H:ReflectionConfigurationFiles=$reflectionFile",
      "--allow-incomplete-classpath",
      "-H:+ReportExceptionStackTraces",
      s"-J-Djava.security.properties=$securityOverridesFile",
      s"-Djava.security.properties=$securityOverridesFile",
      "--initialize-at-build-time=scala.Symbol",
      "--initialize-at-build-time=scala.Function1",
      "--initialize-at-build-time=scala.Function2",
      "--initialize-at-build-time=scala.runtime.StructuralCallSite",
      "--initialize-at-build-time=scala.runtime.EmptyMethodCache"
    )
  }
)

lazy val bloopgun: Project = project
  .disablePlugins(ScriptedPlugin, ScalafixPlugin)
  .enablePlugins(BuildInfoPlugin, GraalVMNativeImagePlugin)
  .settings(
    testSuiteSettings,
    bloopgunSettings,
    target := (file("bloopgun") / "target" / "bloopgun-2.12").getAbsoluteFile
  )

lazy val bloopgun213: Project = project
  .in(file("bloopgun"))
  .disablePlugins(ScriptedPlugin, ScalafixPlugin)
  .enablePlugins(BuildInfoPlugin, GraalVMNativeImagePlugin)
  .settings(
    testSuiteSettings,
    bloopgunSettings,
    scalaVersion := Dependencies.Scala213Version,
    target := (file("bloopgun") / "target" / "bloopgun-2.13").getAbsoluteFile
  )

def shadeSettingsForModule(moduleId: String, module: Reference) = List(
  (Compile / packageBin) := {
    Def.taskDyn {
      val baseJar = (module / Compile / Keys.packageBin).value
      val unshadedJarDependencies =
        (module / Compile / internalDependencyAsJars).value.map(_.data)
      shadingPackageBin(baseJar, unshadedJarDependencies)
    }.value
  },
  toShadeJars := {
    val dependencyJars = (module / Runtime / dependencyClasspath).value.map(_.data)
    dependencyJars.flatMap { path =>
      val ppath = path.toString
      val shouldShadeJar = !(
        ppath.contains("scala-compiler") ||
          ppath.contains("scala-library") ||
          ppath.contains("scala-reflect") ||
          ppath.contains("scala-xml") ||
          ppath.contains("macro-compat") ||
          ppath.contains("bcprov-jdk15on") ||
          ppath.contains("bcpkix-jdk15on") ||
          ppath.contains("jna") ||
          ppath.contains("jna-platform") ||
          isJdiJar(path)
      ) && path.exists && !path.isDirectory

      if (!shouldShadeJar) Nil
      else List(path)
    }
  },
  shadeIgnoredNamespaces := Set("scala"),
  // Lists *all* Scala dependencies transitively for the shading to work correctly
  shadeNamespaces := Set(
    // Bloopgun direct and transitive deps
    "snailgun",
    "org.zeroturnaround",
    "io.github.soc",
    "org.slf4j",
    "scopt",
    "macrocompat",
    "com.github.plokhotnyuk.jsoniter_scala",
    "coursierapi"
  )
)

lazy val bloopgunShadedSettings = Seq(
  name := "bloopgun",
  (run / fork) := true,
  (Test / fork) := true,
  (Compile / bloopGenerate) := None,
  (Test / bloopGenerate) := None,
  libraryDependencies ++= List(Dependencies.scalaCollectionCompat)
)

lazy val bloopgunShaded = project
  .in(file("bloopgun/target/shaded-module-2.12"))
  .disablePlugins(ScriptedPlugin, SbtJdiTools)
  .enablePlugins(BloopShadingPlugin)
  .settings(
    shadedModuleSettings,
    shadeSettingsForModule("bloopgun-core", bloopgun),
    bloopgunShadedSettings
  )

lazy val bloopgunShaded213 = project
  .in(file("bloopgun/target/shaded-module-2.13"))
  .disablePlugins(ScriptedPlugin, SbtJdiTools)
  .enablePlugins(BloopShadingPlugin)
  .settings(
    shadedModuleSettings,
    shadeSettingsForModule("bloopgun-core", bloopgun213),
    bloopgunShadedSettings,
    scalaVersion := Dependencies.Scala213Version
  )

lazy val launcherTest = project
  .in(file("launcher-test"))
  .disablePlugins(ScriptedPlugin)
  .dependsOn(launcher, frontend % "test->test")
  .settings(
    name := "bloop-launcher-test",
    scalafixSettings,
    testSuiteSettings,
    (Test / fork) := true,
    (Test / parallelExecution) := false,
    libraryDependencies ++= List(
      Dependencies.coursierInterface
    )
  )

lazy val launcher = project
  .in(file("launcher-core"))
  .disablePlugins(ScriptedPlugin, ScalafixPlugin)
  .dependsOn(sockets, bloopgun)
  .settings(
    name := "bloop-launcher-core",
    testSuiteSettings,
    target := (file("launcher-core") / "target" / "launcher-2.12").getAbsoluteFile
  )

lazy val launcher213 = project
  .in(file("launcher-core"))
  .disablePlugins(ScriptedPlugin, ScalafixPlugin)
  .dependsOn(sockets, bloopgun213)
  .settings(
    name := "bloop-launcher-core",
    testSuiteSettings,
    scalaVersion := Dependencies.Scala213Version,
    target := (file("launcher-core") / "target" / "launcher-2.13").getAbsoluteFile
  )

lazy val launcherShadedSettings = Seq(
  name := "bloop-launcher",
  (run / fork) := true,
  (Test / fork) := true,
  (Compile / bloopGenerate) := None,
  (Test / bloopGenerate) := None,
  libraryDependencies ++= List(
    "net.java.dev.jna" % "jna" % "4.5.0",
    "net.java.dev.jna" % "jna-platform" % "4.5.0",
    Dependencies.scalaCollectionCompat
  )
)

lazy val launcherShaded = project
  .in(file("launcher-core/target/shaded-module-2.12"))
  .disablePlugins(ScriptedPlugin, SbtJdiTools)
  .enablePlugins(BloopShadingPlugin)
  .settings(
    shadedModuleSettings,
    shadeSettingsForModule("bloop-launcher-core", launcher),
    launcherShadedSettings
  )

lazy val launcherShaded213 = project
  .in(file("launcher-core/target/shaded-module-2.13"))
  .disablePlugins(ScriptedPlugin, SbtJdiTools)
  .enablePlugins(BloopShadingPlugin)
  .settings(
    shadedModuleSettings,
    shadeSettingsForModule("bloop-launcher-core", launcher213),
    launcherShadedSettings,
    scalaVersion := Dependencies.Scala213Version
  )

lazy val bloop4j = project
  .disablePlugins(ScriptedPlugin)
  .settings(
    name := "bloop4j",
    scalafixSettings,
    (run / fork) := true,
    (Test / fork) := true,
    libraryDependencies ++= List(
      Dependencies.bsp4j,
      Dependencies.bloopConfig
    )
  )

lazy val benchmarks = project
  .dependsOn(frontend % "compile->it", BenchmarkBridgeCompilation % "compile->compile")
  .disablePlugins(ScriptedPlugin)
  .enablePlugins(BuildInfoPlugin, JmhPlugin)
  .settings(
    scalafixSettings,
    benchmarksSettings(frontend),
    (publish / skip) := true
  )

val integrations = file("integrations")

def isJdiJar(file: File): Boolean = {
  import org.scaladebugger.SbtJdiTools
  if (!System.getProperty("java.specification.version").startsWith("1.")) false
  else file.getAbsolutePath.contains(SbtJdiTools.JavaTools.getAbsolutePath.toString)
}

lazy val sbtBloop: Project = project
  .enablePlugins(ScriptedPlugin)
  .disablePlugins(ScalafixPlugin)
  .in(integrations / "sbt-bloop")
  .settings(
    BuildDefaults.scriptedSettings,
    sbtPluginSettings("sbt-bloop", SbtVersion),
    libraryDependencies += Dependencies.bloopConfig
  )

lazy val buildpressConfig = (project in file("buildpress-config"))
  .settings(
    scalaVersion := Scala212Version,
    scalafixSettings,
    libraryDependencies ++= List(
      Dependencies.jsoniterCore,
      Dependencies.jsoniterMacros % Provided
    ),
    addCompilerPlugin(
      "org.scalamacros" % "paradise" % "2.1.1" cross CrossVersion.full
    )
  )

lazy val buildpress = project
  .dependsOn(bloopgun, bloopShared, buildpressConfig)
  .settings(
    scalaVersion := Scala212Version,
    buildpressSettings,
    libraryDependencies ++= List(
      Dependencies.caseApp
    )
  )

val docs = project
  .in(file("docs-gen"))
  .dependsOn(frontend)
  .enablePlugins(MdocPlugin, DocusaurusPlugin)
  .settings(
    name := "bloop-docs",
    moduleName := "bloop-docs",
    scalafixSettings,
    (publish / skip) := true,
    scalaVersion := Scala212Version,
    mdoc := (Compile / run).evaluated,
    (Compile / mainClass) := Some("bloop.Docs"),
    (Compile / resources) ++= {
      List((ThisBuild / baseDirectory).value / "docs")
    }
  )

val jsBridge06Name = "bloop-js-bridge-0-6"
lazy val jsBridge06 = project
  .dependsOn(frontend % Provided, frontend % "test->test")
  .in(file("bridges") / "scalajs-0.6")
  .disablePlugins(ScriptedPlugin, ScalafixPlugin)
  .settings(
    name := jsBridge06Name,
    testSettings,
    libraryDependencies ++= List(
      Dependencies.scalaJsTools06,
      Dependencies.scalaJsSbtTestAdapter06,
      Dependencies.scalaJsEnvs06
>>>>>>> 931ce1b4
    )
  )

val jsBridge1Name = "bloop-js-bridge-1"
lazy val jsBridge1 = project
  .dependsOn(frontend % Provided, frontend % "test->test")
  .in(file("bridges") / "scalajs-1")
<<<<<<< HEAD
  .disablePlugins(ScalafixPlugin)
  .settings(testSettings)
=======
  .disablePlugins(ScriptedPlugin, ScalafixPlugin)
>>>>>>> 931ce1b4
  .settings(
    sonatypeSetting,
    name := jsBridge1Name,
    testSettings,
    libraryDependencies ++= List(
      Dependencies.scalaJsLinker1,
      Dependencies.scalaJsLogging1,
      Dependencies.scalaJsEnvs1,
      Dependencies.scalaJsEnvNode1,
      Dependencies.scalaJsEnvJsdomNode1,
      Dependencies.scalaJsSbtTestAdapter1
    )
  )

val nativeBridge04Name = "bloop-native-bridge-0-4"
lazy val nativeBridge04 = project
  .dependsOn(frontend % Provided, frontend % "test->test")
  .in(file("bridges") / "scala-native-0.4")
<<<<<<< HEAD
  .disablePlugins(ScalafixPlugin)
  .settings(testSettings)
=======
  .disablePlugins(ScalafixPlugin, ScriptedPlugin)
>>>>>>> 931ce1b4
  .settings(
    sonatypeSetting,
    name := nativeBridge04Name,
    testSettings,
    libraryDependencies += Dependencies.scalaNativeTools04,
    (Test / javaOptions) ++= jvmOptions,
    (Test / fork) := true
  )

<<<<<<< HEAD
(publish / skip) := true
sonatypeSetting
=======
/* This project has the only purpose of forcing the resolution of some artifacts that fail spuriously to be fetched.  */
lazy val twitterIntegrationProjects = project
  .disablePlugins(BloopShadedPlugin)
  .in(file("target") / "twitter-integration-projects")
  .settings(
    resolvers += MavenRepository("twitter-resolver", "https://maven.twttr.com"),
    libraryDependencies += "com.hadoop.gplcompression" % "hadoop-lzo" % "0.4.19",
    libraryDependencies += "com.twitter.common" % "util" % "0.0.118",
    libraryDependencies += "com.twitter.common" % "quantity" % "0.0.96",
    libraryDependencies += "com.twitter" % "scrooge-serializer_2.11" % "4.12.0"
  )

val allProjects = Seq(
  bloopShared,
  backend,
  frontend,
  benchmarks,
  sbtBloop,
  nativeBridge04,
  jsBridge06,
  jsBridge1,
  launcher,
  launcher213,
  launcherTest,
  sockets,
  bloopgun,
  bloopgun213
)

val allProjectsToRelease = Seq[ProjectReference](
  bloopShared,
  backend,
  frontend,
  sbtBloop,
  nativeBridge04,
  jsBridge06,
  jsBridge1,
  sockets,
  bloopgun,
  bloopgunShaded,
  bloopgun213,
  bloopgunShaded213,
  launcher,
  launcherShaded,
  launcher213,
  launcherShaded213,
  buildpressConfig,
  buildpress
)

val allProjectReferences = allProjects.map(p => LocalProject(p.id))
val bloop = project
  .in(file("."))
  .disablePlugins(ScriptedPlugin)
  .aggregate(allProjectReferences: _*)
  .settings(
    releaseEarly := { () },
    (publish / skip) := true,
    publishLocalAllModules := {
      BuildDefaults
        .publishLocalAllModules(allProjectsToRelease)
        .value
    },
    releaseEarlyAllModules := {
      BuildDefaults
        .releaseEarlyAllModules(allProjectsToRelease)
        .value
    },
    releaseSonatypeBundle := {
      Def.taskDyn {
        val bundleDir = SonatypeKeys.sonatypeBundleDirectory.value
        // Do nothing if sonatype bundle doesn't exist
        if (!bundleDir.exists) Def.task("")
        else SonatypeKeys.sonatypeBundleRelease
      }.value
    },
    exportCommunityBuild := {
      build.BuildImplementation
        .exportCommunityBuild(
          buildpress,
          sbtBloop
        )
        .value
    }
  )

// Runs the scripted tests to setup integration tests
// ! This is used by the benchmarks too !
val isWindows = scala.util.Properties.isWin
addCommandAlias(
  "install",
  Seq(
    "publishLocalAllModules",
    // Don't generate graalvm image if running in Windows
    if (isWindows) "" else "bloopgun/graalvm-native-image:packageBin",
    s"${frontend.id}/test:compile",
    "createLocalHomebrewFormula",
    "createLocalScoopFormula",
    "createLocalArchPackage"
  ).filter(!_.isEmpty)
    .mkString(";", ";", "")
)

val allReleaseActions = List("releaseEarlyAllModules", "sonatypeBundleRelease")
addCommandAlias("releaseBloop", allReleaseActions.mkString(";", ";", ""))
>>>>>>> 931ce1b4
<|MERGE_RESOLUTION|>--- conflicted
+++ resolved
@@ -1,5 +1,5 @@
 import build.BuildImplementation.BuildDefaults
-<<<<<<< HEAD
+import build.BuildImplementation.jvmOptions
 import scala.util.Properties
 
 inThisBuild(
@@ -18,16 +18,6 @@
     sonatypeCredentialHost := "s01.oss.sonatype.org"
   )
 )
-=======
-import build.BuildImplementation.jvmOptions
-import build.Dependencies
-import build.Dependencies.{Scala211Version, Scala212Version, SbtVersion}
-import xerial.sbt.Sonatype.SonatypeKeys
-
-Global / useGpg := false
-
-ThisBuild / dynverSeparator := "-"
->>>>>>> 931ce1b4
 
 lazy val sonatypeSetting = Def.settings(
   sonatypeProfileName := "io.github.alexarchambault"
@@ -67,32 +57,7 @@
   semanticdbVersion := scalafixSemanticdb.revision
 )
 
-<<<<<<< HEAD
 lazy val shared = project
-  .settings(scalafixSettings)
-=======
-/**
- * ************************************************************************************************
- */
-/*                      This is the build definition of the source deps                            */
-/**
- * ************************************************************************************************
- */
-val benchmarkBridge = project
-  .in(file(".benchmark-bridge-compilation"))
-  .aggregate(BenchmarkBridgeCompilation)
-  .disablePlugins(ScriptedPlugin)
-  .settings(scalafixSettings)
-  .settings(
-    releaseEarly := { () },
-    (publish / skip) := true,
-    (Compile / bloopGenerate) := None,
-    (Test / bloopGenerate) := None
-  )
-
-lazy val bloopShared = project
-  .in(file("shared"))
->>>>>>> 931ce1b4
   .settings(
     sonatypeSetting,
     name := "bloop-shared",
@@ -112,27 +77,11 @@
     )
   )
 
-<<<<<<< HEAD
 import build.Dependencies
 
 lazy val backend = project
   .enablePlugins(BuildInfoPlugin)
-  .settings(scalafixSettings)
-  .settings(testSettings ++ testSuiteSettings)
   .dependsOn(shared)
-=======
-/**
- * ************************************************************************************************
- */
-/*                            This is the build definition of the wrapper                          */
-/**
- * ************************************************************************************************
- */
-lazy val backend = project
-  .enablePlugins(BuildInfoPlugin)
-  .disablePlugins(ScriptedPlugin)
-  .dependsOn(bloopShared)
->>>>>>> 931ce1b4
   .settings(
     sonatypeSetting,
     name := "bloop-backend",
@@ -189,67 +138,9 @@
   )
   .enablePlugins(BuildInfoPlugin)
   .configs(IntegrationTest)
-<<<<<<< HEAD
-  .settings(scalafixSettings)
-  .settings(
-    sonatypeSetting,
-=======
-  .settings(
-    name := "bloop-frontend",
-    bloopName := "bloop",
-    (Compile / run / mainClass) := Some("bloop.Cli"),
-    (Compile / run / bloopMainClass) := Some("bloop.Cli"),
-    buildInfoPackage := "bloop.internal.build",
-    buildInfoKeys := List[BuildInfoKey](
-      Keys.organization,
-      build.BuildKeys.bloopName,
-      Keys.version,
-      Keys.scalaVersion,
-      nailgunClientLocation,
-      "zincVersion" -> Dependencies.zincVersion,
-      "bspVersion" -> Dependencies.bspVersion,
-      "nativeBridge04" -> (nativeBridge04Name + "_" + Keys.scalaBinaryVersion.value),
-      "jsBridge06" -> (jsBridge06Name + "_" + Keys.scalaBinaryVersion.value),
-      "jsBridge1" -> (jsBridge1Name + "_" + Keys.scalaBinaryVersion.value)
-    ),
-    (run / javaOptions) ++= jvmOptions,
-    (Test / javaOptions) ++= jvmOptions,
-    (IntegrationTest / javaOptions) ++= jvmOptions,
-    (run / fork) := true,
-    (Test / fork) := true,
-    (IntegrationTest / run / fork) := true,
-    (test / parallelExecution) := false,
-    libraryDependencies ++= List(
-      Dependencies.jsoniterMacros % Provided,
-      Dependencies.scalazCore,
-      Dependencies.monix,
-      Dependencies.caseApp,
-      Dependencies.scalaDebugAdapter,
-      Dependencies.bloopConfig
-    ),
-    dependencyOverrides += Dependencies.shapeless,
-    scalafixSettings,
-    releaseSettings,
->>>>>>> 931ce1b4
-    testSettings,
-    testSuiteSettings,
-    Defaults.itSettings,
+  .settings(
+    sonatypeSetting,
     BuildDefaults.frontendTestBuildSettings,
-    (Test / unmanagedResources / includeFilter) := {
-      new FileFilter {
-        def accept(file: File): Boolean = {
-          val abs = file.getAbsolutePath
-          !(
-            abs.contains("scala-2.12") ||
-              abs.contains("classes-") ||
-              abs.contains("target")
-          )
-        }
-      }
-    }
-  )
-<<<<<<< HEAD
-  .settings(
     name := "bloop-frontend",
     bloopName := "bloop",
     (Compile / run / mainClass) := Some("bloop.Cli"),
@@ -281,335 +172,14 @@
       Dependencies.bloopConfig,
       Dependencies.libdaemonjvm,
       Dependencies.logback
-=======
-
-lazy val bloopgunSettings = Seq(
-  name := "bloopgun-core",
-  (run / fork) := true,
-  (Test / fork) := true,
-  (Test / parallelExecution) := false,
-  buildInfoPackage := "bloopgun.internal.build",
-  buildInfoKeys := List(Keys.version),
-  buildInfoObject := "BloopgunInfo",
-  libraryDependencies ++= List(
-    // Dependencies.configDirectories,
-    Dependencies.snailgun,
-    // Use zt-exec instead of nuprocess because it doesn't require JNA (good for graalvm)
-    Dependencies.ztExec,
-    Dependencies.slf4jNop,
-    Dependencies.coursierInterface,
-    Dependencies.coursierInterfaceSubs,
-    Dependencies.jsoniterCore,
-    Dependencies.jsoniterMacros % Provided
-  ),
-  (GraalVMNativeImage / mainClass) := Some("bloop.bloopgun.Bloopgun"),
-  graalVMNativeImageCommand := {
-    val oldPath = graalVMNativeImageCommand.value
-    if (!scala.util.Properties.isWin) oldPath
-    else "C:/Users/runneradmin/.jabba/jdk/graalvm-ce-java11@21.1.0/bin/native-image.cmd"
-  },
-  graalVMNativeImageOptions ++= {
-    val reflectionFile = (Compile / Keys.sourceDirectory).value./("graal")./("reflection.json")
-    val securityOverridesFile =
-      (Compile / Keys.sourceDirectory).value./("graal")./("java.security.overrides")
-    assert(reflectionFile.exists, s"${reflectionFile.getAbsolutePath()} doesn't exist")
-    assert(
-      securityOverridesFile.exists,
-      s"${securityOverridesFile.getAbsolutePath()} doesn't exist"
-    )
-    List(
-      "--no-server",
-      "--enable-http",
-      "--enable-https",
-      "-H:EnableURLProtocols=http,https",
-      "--enable-all-security-services",
-      "--no-fallback",
-      s"-H:ReflectionConfigurationFiles=$reflectionFile",
-      "--allow-incomplete-classpath",
-      "-H:+ReportExceptionStackTraces",
-      s"-J-Djava.security.properties=$securityOverridesFile",
-      s"-Djava.security.properties=$securityOverridesFile",
-      "--initialize-at-build-time=scala.Symbol",
-      "--initialize-at-build-time=scala.Function1",
-      "--initialize-at-build-time=scala.Function2",
-      "--initialize-at-build-time=scala.runtime.StructuralCallSite",
-      "--initialize-at-build-time=scala.runtime.EmptyMethodCache"
-    )
-  }
-)
-
-lazy val bloopgun: Project = project
-  .disablePlugins(ScriptedPlugin, ScalafixPlugin)
-  .enablePlugins(BuildInfoPlugin, GraalVMNativeImagePlugin)
-  .settings(
-    testSuiteSettings,
-    bloopgunSettings,
-    target := (file("bloopgun") / "target" / "bloopgun-2.12").getAbsoluteFile
-  )
-
-lazy val bloopgun213: Project = project
-  .in(file("bloopgun"))
-  .disablePlugins(ScriptedPlugin, ScalafixPlugin)
-  .enablePlugins(BuildInfoPlugin, GraalVMNativeImagePlugin)
-  .settings(
-    testSuiteSettings,
-    bloopgunSettings,
-    scalaVersion := Dependencies.Scala213Version,
-    target := (file("bloopgun") / "target" / "bloopgun-2.13").getAbsoluteFile
-  )
-
-def shadeSettingsForModule(moduleId: String, module: Reference) = List(
-  (Compile / packageBin) := {
-    Def.taskDyn {
-      val baseJar = (module / Compile / Keys.packageBin).value
-      val unshadedJarDependencies =
-        (module / Compile / internalDependencyAsJars).value.map(_.data)
-      shadingPackageBin(baseJar, unshadedJarDependencies)
-    }.value
-  },
-  toShadeJars := {
-    val dependencyJars = (module / Runtime / dependencyClasspath).value.map(_.data)
-    dependencyJars.flatMap { path =>
-      val ppath = path.toString
-      val shouldShadeJar = !(
-        ppath.contains("scala-compiler") ||
-          ppath.contains("scala-library") ||
-          ppath.contains("scala-reflect") ||
-          ppath.contains("scala-xml") ||
-          ppath.contains("macro-compat") ||
-          ppath.contains("bcprov-jdk15on") ||
-          ppath.contains("bcpkix-jdk15on") ||
-          ppath.contains("jna") ||
-          ppath.contains("jna-platform") ||
-          isJdiJar(path)
-      ) && path.exists && !path.isDirectory
-
-      if (!shouldShadeJar) Nil
-      else List(path)
-    }
-  },
-  shadeIgnoredNamespaces := Set("scala"),
-  // Lists *all* Scala dependencies transitively for the shading to work correctly
-  shadeNamespaces := Set(
-    // Bloopgun direct and transitive deps
-    "snailgun",
-    "org.zeroturnaround",
-    "io.github.soc",
-    "org.slf4j",
-    "scopt",
-    "macrocompat",
-    "com.github.plokhotnyuk.jsoniter_scala",
-    "coursierapi"
-  )
-)
-
-lazy val bloopgunShadedSettings = Seq(
-  name := "bloopgun",
-  (run / fork) := true,
-  (Test / fork) := true,
-  (Compile / bloopGenerate) := None,
-  (Test / bloopGenerate) := None,
-  libraryDependencies ++= List(Dependencies.scalaCollectionCompat)
-)
-
-lazy val bloopgunShaded = project
-  .in(file("bloopgun/target/shaded-module-2.12"))
-  .disablePlugins(ScriptedPlugin, SbtJdiTools)
-  .enablePlugins(BloopShadingPlugin)
-  .settings(
-    shadedModuleSettings,
-    shadeSettingsForModule("bloopgun-core", bloopgun),
-    bloopgunShadedSettings
-  )
-
-lazy val bloopgunShaded213 = project
-  .in(file("bloopgun/target/shaded-module-2.13"))
-  .disablePlugins(ScriptedPlugin, SbtJdiTools)
-  .enablePlugins(BloopShadingPlugin)
-  .settings(
-    shadedModuleSettings,
-    shadeSettingsForModule("bloopgun-core", bloopgun213),
-    bloopgunShadedSettings,
-    scalaVersion := Dependencies.Scala213Version
-  )
-
-lazy val launcherTest = project
-  .in(file("launcher-test"))
-  .disablePlugins(ScriptedPlugin)
-  .dependsOn(launcher, frontend % "test->test")
-  .settings(
-    name := "bloop-launcher-test",
-    scalafixSettings,
-    testSuiteSettings,
-    (Test / fork) := true,
-    (Test / parallelExecution) := false,
-    libraryDependencies ++= List(
-      Dependencies.coursierInterface
-    )
-  )
-
-lazy val launcher = project
-  .in(file("launcher-core"))
-  .disablePlugins(ScriptedPlugin, ScalafixPlugin)
-  .dependsOn(sockets, bloopgun)
-  .settings(
-    name := "bloop-launcher-core",
-    testSuiteSettings,
-    target := (file("launcher-core") / "target" / "launcher-2.12").getAbsoluteFile
-  )
-
-lazy val launcher213 = project
-  .in(file("launcher-core"))
-  .disablePlugins(ScriptedPlugin, ScalafixPlugin)
-  .dependsOn(sockets, bloopgun213)
-  .settings(
-    name := "bloop-launcher-core",
-    testSuiteSettings,
-    scalaVersion := Dependencies.Scala213Version,
-    target := (file("launcher-core") / "target" / "launcher-2.13").getAbsoluteFile
-  )
-
-lazy val launcherShadedSettings = Seq(
-  name := "bloop-launcher",
-  (run / fork) := true,
-  (Test / fork) := true,
-  (Compile / bloopGenerate) := None,
-  (Test / bloopGenerate) := None,
-  libraryDependencies ++= List(
-    "net.java.dev.jna" % "jna" % "4.5.0",
-    "net.java.dev.jna" % "jna-platform" % "4.5.0",
-    Dependencies.scalaCollectionCompat
-  )
-)
-
-lazy val launcherShaded = project
-  .in(file("launcher-core/target/shaded-module-2.12"))
-  .disablePlugins(ScriptedPlugin, SbtJdiTools)
-  .enablePlugins(BloopShadingPlugin)
-  .settings(
-    shadedModuleSettings,
-    shadeSettingsForModule("bloop-launcher-core", launcher),
-    launcherShadedSettings
-  )
-
-lazy val launcherShaded213 = project
-  .in(file("launcher-core/target/shaded-module-2.13"))
-  .disablePlugins(ScriptedPlugin, SbtJdiTools)
-  .enablePlugins(BloopShadingPlugin)
-  .settings(
-    shadedModuleSettings,
-    shadeSettingsForModule("bloop-launcher-core", launcher213),
-    launcherShadedSettings,
-    scalaVersion := Dependencies.Scala213Version
-  )
-
-lazy val bloop4j = project
-  .disablePlugins(ScriptedPlugin)
-  .settings(
-    name := "bloop4j",
-    scalafixSettings,
-    (run / fork) := true,
-    (Test / fork) := true,
-    libraryDependencies ++= List(
-      Dependencies.bsp4j,
-      Dependencies.bloopConfig
-    )
-  )
-
-lazy val benchmarks = project
-  .dependsOn(frontend % "compile->it", BenchmarkBridgeCompilation % "compile->compile")
-  .disablePlugins(ScriptedPlugin)
-  .enablePlugins(BuildInfoPlugin, JmhPlugin)
-  .settings(
-    scalafixSettings,
-    benchmarksSettings(frontend),
-    (publish / skip) := true
-  )
-
-val integrations = file("integrations")
-
-def isJdiJar(file: File): Boolean = {
-  import org.scaladebugger.SbtJdiTools
-  if (!System.getProperty("java.specification.version").startsWith("1.")) false
-  else file.getAbsolutePath.contains(SbtJdiTools.JavaTools.getAbsolutePath.toString)
-}
-
-lazy val sbtBloop: Project = project
-  .enablePlugins(ScriptedPlugin)
+    )
+  )
   .disablePlugins(ScalafixPlugin)
-  .in(integrations / "sbt-bloop")
-  .settings(
-    BuildDefaults.scriptedSettings,
-    sbtPluginSettings("sbt-bloop", SbtVersion),
-    libraryDependencies += Dependencies.bloopConfig
-  )
-
-lazy val buildpressConfig = (project in file("buildpress-config"))
-  .settings(
-    scalaVersion := Scala212Version,
-    scalafixSettings,
-    libraryDependencies ++= List(
-      Dependencies.jsoniterCore,
-      Dependencies.jsoniterMacros % Provided
-    ),
-    addCompilerPlugin(
-      "org.scalamacros" % "paradise" % "2.1.1" cross CrossVersion.full
-    )
-  )
-
-lazy val buildpress = project
-  .dependsOn(bloopgun, bloopShared, buildpressConfig)
-  .settings(
-    scalaVersion := Scala212Version,
-    buildpressSettings,
-    libraryDependencies ++= List(
-      Dependencies.caseApp
-    )
-  )
-
-val docs = project
-  .in(file("docs-gen"))
-  .dependsOn(frontend)
-  .enablePlugins(MdocPlugin, DocusaurusPlugin)
-  .settings(
-    name := "bloop-docs",
-    moduleName := "bloop-docs",
-    scalafixSettings,
-    (publish / skip) := true,
-    scalaVersion := Scala212Version,
-    mdoc := (Compile / run).evaluated,
-    (Compile / mainClass) := Some("bloop.Docs"),
-    (Compile / resources) ++= {
-      List((ThisBuild / baseDirectory).value / "docs")
-    }
-  )
-
-val jsBridge06Name = "bloop-js-bridge-0-6"
-lazy val jsBridge06 = project
-  .dependsOn(frontend % Provided, frontend % "test->test")
-  .in(file("bridges") / "scalajs-0.6")
-  .disablePlugins(ScriptedPlugin, ScalafixPlugin)
-  .settings(
-    name := jsBridge06Name,
-    testSettings,
-    libraryDependencies ++= List(
-      Dependencies.scalaJsTools06,
-      Dependencies.scalaJsSbtTestAdapter06,
-      Dependencies.scalaJsEnvs06
->>>>>>> 931ce1b4
-    )
-  )
 
 val jsBridge1Name = "bloop-js-bridge-1"
 lazy val jsBridge1 = project
   .dependsOn(frontend % Provided, frontend % "test->test")
   .in(file("bridges") / "scalajs-1")
-<<<<<<< HEAD
-  .disablePlugins(ScalafixPlugin)
-  .settings(testSettings)
-=======
-  .disablePlugins(ScriptedPlugin, ScalafixPlugin)
->>>>>>> 931ce1b4
   .settings(
     sonatypeSetting,
     name := jsBridge1Name,
@@ -628,12 +198,7 @@
 lazy val nativeBridge04 = project
   .dependsOn(frontend % Provided, frontend % "test->test")
   .in(file("bridges") / "scala-native-0.4")
-<<<<<<< HEAD
   .disablePlugins(ScalafixPlugin)
-  .settings(testSettings)
-=======
-  .disablePlugins(ScalafixPlugin, ScriptedPlugin)
->>>>>>> 931ce1b4
   .settings(
     sonatypeSetting,
     name := nativeBridge04Name,
@@ -643,113 +208,5 @@
     (Test / fork) := true
   )
 
-<<<<<<< HEAD
 (publish / skip) := true
-sonatypeSetting
-=======
-/* This project has the only purpose of forcing the resolution of some artifacts that fail spuriously to be fetched.  */
-lazy val twitterIntegrationProjects = project
-  .disablePlugins(BloopShadedPlugin)
-  .in(file("target") / "twitter-integration-projects")
-  .settings(
-    resolvers += MavenRepository("twitter-resolver", "https://maven.twttr.com"),
-    libraryDependencies += "com.hadoop.gplcompression" % "hadoop-lzo" % "0.4.19",
-    libraryDependencies += "com.twitter.common" % "util" % "0.0.118",
-    libraryDependencies += "com.twitter.common" % "quantity" % "0.0.96",
-    libraryDependencies += "com.twitter" % "scrooge-serializer_2.11" % "4.12.0"
-  )
-
-val allProjects = Seq(
-  bloopShared,
-  backend,
-  frontend,
-  benchmarks,
-  sbtBloop,
-  nativeBridge04,
-  jsBridge06,
-  jsBridge1,
-  launcher,
-  launcher213,
-  launcherTest,
-  sockets,
-  bloopgun,
-  bloopgun213
-)
-
-val allProjectsToRelease = Seq[ProjectReference](
-  bloopShared,
-  backend,
-  frontend,
-  sbtBloop,
-  nativeBridge04,
-  jsBridge06,
-  jsBridge1,
-  sockets,
-  bloopgun,
-  bloopgunShaded,
-  bloopgun213,
-  bloopgunShaded213,
-  launcher,
-  launcherShaded,
-  launcher213,
-  launcherShaded213,
-  buildpressConfig,
-  buildpress
-)
-
-val allProjectReferences = allProjects.map(p => LocalProject(p.id))
-val bloop = project
-  .in(file("."))
-  .disablePlugins(ScriptedPlugin)
-  .aggregate(allProjectReferences: _*)
-  .settings(
-    releaseEarly := { () },
-    (publish / skip) := true,
-    publishLocalAllModules := {
-      BuildDefaults
-        .publishLocalAllModules(allProjectsToRelease)
-        .value
-    },
-    releaseEarlyAllModules := {
-      BuildDefaults
-        .releaseEarlyAllModules(allProjectsToRelease)
-        .value
-    },
-    releaseSonatypeBundle := {
-      Def.taskDyn {
-        val bundleDir = SonatypeKeys.sonatypeBundleDirectory.value
-        // Do nothing if sonatype bundle doesn't exist
-        if (!bundleDir.exists) Def.task("")
-        else SonatypeKeys.sonatypeBundleRelease
-      }.value
-    },
-    exportCommunityBuild := {
-      build.BuildImplementation
-        .exportCommunityBuild(
-          buildpress,
-          sbtBloop
-        )
-        .value
-    }
-  )
-
-// Runs the scripted tests to setup integration tests
-// ! This is used by the benchmarks too !
-val isWindows = scala.util.Properties.isWin
-addCommandAlias(
-  "install",
-  Seq(
-    "publishLocalAllModules",
-    // Don't generate graalvm image if running in Windows
-    if (isWindows) "" else "bloopgun/graalvm-native-image:packageBin",
-    s"${frontend.id}/test:compile",
-    "createLocalHomebrewFormula",
-    "createLocalScoopFormula",
-    "createLocalArchPackage"
-  ).filter(!_.isEmpty)
-    .mkString(";", ";", "")
-)
-
-val allReleaseActions = List("releaseEarlyAllModules", "sonatypeBundleRelease")
-addCommandAlias("releaseBloop", allReleaseActions.mkString(";", ";", ""))
->>>>>>> 931ce1b4
+sonatypeSetting