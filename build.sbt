/***************************************************************************************************/
/*                      This is the build definition of the zinc integration                       */
/***************************************************************************************************/
// Remember, `scripted` and `cachedPublishLocal` are defined here via aggregation
val bridgeIntegration = project
  .in(file(".bridge"))
  .aggregate(ZincBridge)
  .settings(
    skip in publish := true,
    scalaVersion := (scalaVersion in ZincBridge).value,
    crossScalaVersions := (crossScalaVersions in ZincBridge).value,
  )

val zincIntegration = project
  .in(file(".zinc"))
  .aggregate(ZincRoot)
  .settings(
    skip in publish := true,
    scalaVersion := (scalaVersion in ZincRoot).value,
    // This only covers 2.12 and 2.11, but this is enough.
    crossScalaVersions := (crossScalaVersions in ZincRoot).value,
  )

// Work around a sbt-scalafmt but that forces us to define `scalafmtOnCompile` in sourcedeps
val SbtConfig = com.lucidchart.sbt.scalafmt.ScalafmtSbtPlugin.autoImport.Sbt
val hijackScalafmtOnCompile = SettingKey[Boolean]("scalafmtOnCompile", "Just having fun.")
val nailgun = project
  .in(file(".nailgun"))
  .aggregate(NailgunServer)
  .settings(
    skip in publish := true,
    hijackScalafmtOnCompile in SbtConfig in NailgunBuild := false,
  )

/***************************************************************************************************/
/*                            This is the build definition of the wrapper                          */
/***************************************************************************************************/
import build.Dependencies

// This alias performs all the steps necessary to publish Bloop locally
addCommandAlias(
  "install",
  Seq(
    "+bridgeIntegration/publishLocal",
    "+zincIntegration/publishLocal",
    "^sbtBloop/publishLocal",
    "nailgun/publishLocal",
    "backend/publishLocal",
    "frontend/publishLocal"
  ).mkString(";", ";", "")
)

val backend = project
  .dependsOn(Zinc, NailgunServer)
  .settings(testSettings)
  .settings(
    libraryDependencies ++= List(
      Dependencies.coursier,
      Dependencies.coursierCache,
      Dependencies.libraryManagement,
      Dependencies.configDirectories,
      Dependencies.caseApp,
      Dependencies.sourcecode,
      Dependencies.log4jApi,
      Dependencies.log4jCore,
      Dependencies.sbtTestInterface
    )
  )

// For the moment, the dependency is fixed
val frontend = project
  .dependsOn(backend)
  .enablePlugins(BuildInfoPlugin)
  .settings(testSettings)
  .settings(
    name := "bloop",
    mainClass in Compile in run := Some("bloop.Cli"),
    buildInfoPackage := "bloop.internal.build",
    buildInfoKeys := BloopInfoKeys,
    fork in run := true,
    javaOptions in run ++= Seq("-Xmx4g", "-Xms2g"),
<<<<<<< HEAD
    libraryDependencies += Dependencies.graphviz % Test,
=======
    parallelExecution in Test := false
>>>>>>> 00b9a6e7
  )

import build.BuildImplementation.BuildDefaults
lazy val sbtBloop = project
  .in(file("sbt-bloop"))
  .settings(
    name := "sbt-bloop",
    sbtPlugin := true,
    scalaVersion := {
      val orig = scalaVersion.value
      if ((sbtVersion in pluginCrossBuild).value.startsWith("0.13")) "2.10.6" else orig
    },
    // The scripted projects to setup are in the test resources of frontend
    BuildDefaults.scriptedSettings(resourceDirectory in Test in frontend),
  )

val allProjects = Seq(backend, frontend, sbtBloop)
val allProjectReferences = allProjects.map(p => LocalProject(p.id))
val bloop = project
  .in(file("."))
  .aggregate(allProjectReferences: _*)
  .settings(crossSbtVersions := Seq("1.0.3", "0.13.16"))<|MERGE_RESOLUTION|>--- conflicted
+++ resolved
@@ -79,11 +79,8 @@
     buildInfoKeys := BloopInfoKeys,
     fork in run := true,
     javaOptions in run ++= Seq("-Xmx4g", "-Xms2g"),
-<<<<<<< HEAD
     libraryDependencies += Dependencies.graphviz % Test,
-=======
     parallelExecution in Test := false
->>>>>>> 00b9a6e7
   )
 
 import build.BuildImplementation.BuildDefaults
