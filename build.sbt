import build.BuildImplementation.BuildDefaults
import scala.util.Properties

inThisBuild(
  List(
    organization := "io.github.alexarchambault.bleep",
    homepage := Some(url("https://github.com/alexarchambault/bleep")),
    licenses := List("Apache-2.0" -> url("http://www.apache.org/licenses/LICENSE-2.0")),
    developers := List(
      Developer(
        "alexarchambault",
        "Alex Archambault",
        "",
        url("https://github.com/alexarchambault")
      )
    ),
    sonatypeCredentialHost := "s01.oss.sonatype.org"
  )
)

lazy val sonatypeSetting = Def.settings(
  sonatypeProfileName := "io.github.alexarchambault"
)

dynverSeparator in ThisBuild := "-"

lazy val shared = project
  .settings(
    sonatypeSetting,
    name := "bloop-shared",
    libraryDependencies ++= Seq(
      Dependencies.bsp4s,
      Dependencies.coursierInterface,
      Dependencies.zinc,
      Dependencies.log4j,
      Dependencies.xxHashLibrary,
      Dependencies.sbtTestInterface,
      Dependencies.sbtTestAgent
    )
  )

import build.Dependencies
import build.Dependencies.Scala212Version

lazy val backend = project
  .enablePlugins(BuildInfoPlugin)
  .settings(testSettings ++ testSuiteSettings)
  .dependsOn(shared)
  .settings(
    sonatypeSetting,
    name := "bloop-backend",
    buildInfoPackage := "bloop.internal.build",
    buildInfoKeys := BloopBackendInfoKeys,
    buildInfoObject := "BloopScalaInfo",
    libraryDependencies ++= List(
      Dependencies.javaDebug,
      Dependencies.nailgun,
      Dependencies.scalazCore,
      Dependencies.scalazConcurrent,
      Dependencies.coursierInterface,
      Dependencies.libraryManagement,
      Dependencies.sourcecode,
      Dependencies.monix,
      Dependencies.directoryWatcher,
      Dependencies.zt,
      Dependencies.brave,
      Dependencies.zipkinSender,
      Dependencies.pprint,
      Dependencies.difflib,
      Dependencies.asm,
      Dependencies.asmUtil
    )
  )

val testJSSettings = List(
  testOptions += Tests.Argument(TestFrameworks.JUnit, "-v", "-a"),
  scalaJSLinkerConfig ~= (_.withModuleKind(ModuleKind.CommonJSModule)),
  libraryDependencies ++= List(
    "com.github.plokhotnyuk.jsoniter-scala" %%% "jsoniter-scala-core" % Dependencies.jsoniterVersion,
    "com.github.plokhotnyuk.jsoniter-scala" %%% "jsoniter-scala-macros" % Dependencies.jsoniterVersion % Provided
  )
)

val testResourceSettings = {
  // FIXME: Shared resource directory is ignored, see https://github.com/portable-scala/sbt-crossproject/issues/74
  Seq(Test).flatMap(inConfig(_) {
    unmanagedResourceDirectories ++= {
      unmanagedSourceDirectories.value
        .map(src => (src / ".." / "resources").getCanonicalFile)
        .filterNot(unmanagedResourceDirectories.value.contains)
        .distinct
    }
  })
}

// Needs to be called `jsonConfig` because of naming conflict with sbt universe...
lazy val config = crossProject(JSPlatform, JVMPlatform)
  .crossType(CrossType.Pure)
  .in(file("config"))
  .settings(
    sonatypeSetting,
    name := "bloop-config",
    unmanagedSourceDirectories in Compile +=
      baseDirectory.value / ".." / "src" / "main" / "scala-2.11-13",
    scalaVersion := scalaVersion.in(backend).value,
    scalacOptions := {
      scalacOptions.value.filterNot(opt => opt == "-deprecation"),
    },
    testResourceSettings
  )
  .jvmSettings(
    testSettings,
    target := (file("config") / "target" / "json-config-2.12" / "jvm").getAbsoluteFile,
    libraryDependencies ++= {
      List(
        Dependencies.jsoniterCore,
        Dependencies.jsoniterMacros % Provided,
        Dependencies.scalacheck % Test
      )
    }
  )
  .jsConfigure(_.enablePlugins(ScalaJSJUnitPlugin))
  .jsSettings(
    testJSSettings,
    target := (file("config") / "target" / "json-config-2.12" / "js").getAbsoluteFile
  )

lazy val jsonConfig213 = crossProject(JSPlatform, JVMPlatform)
  .crossType(CrossType.Pure)
  .in(file("config"))
  .settings(
    sonatypeSetting,
    name := "bloop-config",
    unmanagedSourceDirectories in Compile +=
      baseDirectory.value / ".." / "src" / "main" / "scala-2.11-13",
    scalaVersion := "2.13.1",
    testResourceSettings
  )
  .jvmSettings(
    testSettings,
    target := (file("config") / "target" / "json-config-2.13" / "jvm").getAbsoluteFile,
    libraryDependencies ++= List(
      Dependencies.jsoniterCore,
      Dependencies.jsoniterMacros % Provided
    )
  )
  .jsConfigure(_.enablePlugins(ScalaJSJUnitPlugin))
  .jsSettings(
    testJSSettings,
    target := (file("config") / "target" / "json-config-2.13" / "js").getAbsoluteFile
  )

lazy val tmpDirSettings = Def.settings(
  javaOptions in Test += {
    val tmpDir = (baseDirectory in ThisBuild).value / "target" / "tests-tmp"
    s"-Dbloop.tests.tmp-dir=$tmpDir"
  }
)

import build.BuildImplementation.jvmOptions
// For the moment, the dependency is fixed
lazy val frontend: Project = project
  .dependsOn(
    shared,
    backend,
    backend % "test->test",
    config.jvm
  )
  .enablePlugins(BuildInfoPlugin)
  .configs(IntegrationTest)
  .settings(
    sonatypeSetting,
    testSettings,
    testSuiteSettings,
    Defaults.itSettings,
    BuildDefaults.frontendTestBuildSettings,
    includeFilter in unmanagedResources in Test := {
      new FileFilter {
        def accept(file: File): Boolean = {
          val abs = file.getAbsolutePath
          !(
            abs.contains("scala-2.12") ||
              abs.contains("classes-") ||
              abs.contains("target")
          )
        }
      }
    }
  )
  .settings(
    name := "bloop-frontend",
    bloopName := "bloop",
    mainClass in Compile in run := Some("bloop.Cli"),
    buildInfoPackage := "bloop.internal.build",
    buildInfoKeys := bloopInfoKeys(nativeBridge04, jsBridge06, jsBridge1),
    javaOptions in run ++= jvmOptions,
    javaOptions in Test ++= jvmOptions,
    tmpDirSettings,
    javaOptions in IntegrationTest ++= jvmOptions,
    libraryDependencies += Dependencies.graphviz % Test,
    fork in run := true,
    fork in Test := true,
    fork in run in IntegrationTest := true,
    parallelExecution in test := false,
    libraryDependencies ++= List(
      Dependencies.jsoniterMacros % Provided,
      Dependencies.scalazCore,
      Dependencies.monix,
      Dependencies.caseApp,
      Dependencies.scalaDebugAdapter,
      Dependencies.libdaemonjvm,
      Dependencies.logback
    )
  )

lazy val `bloopgun-core` = project
  .enablePlugins(BuildInfoPlugin)
  .settings(testSuiteSettings)
  .settings(
    sonatypeSetting,
    name := "bloopgun-core",
    fork in run := true,
    fork in Test := true,
    parallelExecution in Test := false,
    buildInfoPackage := "bloopgun.internal.build",
    buildInfoKeys := List(version),
    buildInfoObject := "BloopgunInfo",
    crossScalaVersions := Seq(Dependencies.Scala212Version, Dependencies.Scala213Version),
    libraryDependencies ++= List(
      Dependencies.snailgun,
      // Use zt-exec instead of nuprocess because it doesn't require JNA (good for graalvm)
      Dependencies.ztExec,
      Dependencies.coursierInterface,
      Dependencies.coursierInterfaceSubs,
      Dependencies.jsoniterCore,
      Dependencies.jsoniterMacros % Provided,
      Dependencies.libdaemonjvm
    )
  )

lazy val bloopgun = project
  .enablePlugins(GraalVMNativeImagePlugin)
  .dependsOn(`bloopgun-core`)
  .settings(
    sonatypeSetting,
    name := "bloopgun",
    libraryDependencies ++= List(
      Dependencies.logback,
      Dependencies.svmSubs
    ),
    mainClass in GraalVMNativeImage := Some("bloop.bloopgun.Bloopgun"),
    graalVMNativeImageCommand := {
      val oldPath = graalVMNativeImageCommand.value
      if (scala.util.Properties.isWin) sys.props("java.home") + "\\bin\\native-image.cmd"
      else oldPath
    },
    graalVMNativeImageOptions ++= {
      val reflectionFile = sourceDirectory.in(Compile).value./("graal")./("reflection.json")
      assert(reflectionFile.exists)
      List(
        "--no-server",
        "--enable-http",
        "--enable-https",
        "-H:EnableURLProtocols=http,https",
        "--enable-all-security-services",
        "--no-fallback",
        s"-H:ReflectionConfigurationFiles=$reflectionFile",
        "--allow-incomplete-classpath",
        "-H:+ReportExceptionStackTraces",
        "--initialize-at-build-time=scala.Symbol",
        "--initialize-at-build-time=scala.Function1",
        "--initialize-at-build-time=scala.Function2",
        "--initialize-at-build-time=scala.runtime.StructuralCallSite",
        "--initialize-at-build-time=scala.runtime.EmptyMethodCache",
        "--initialize-at-build-time=scala.runtime.LambdaDeserialize",
        "--initialize-at-build-time=scala.collection.immutable.VM"
      )
    }
  )

lazy val launcher = project
  .dependsOn(`bloopgun-core`)
  .settings(
    sonatypeSetting,
    name := "bloop-launcher",
    crossScalaVersions := Seq(Dependencies.Scala212Version, Dependencies.Scala213Version)
  )

lazy val launcherTest: Project = project
  .in(file("launcher-test"))
  .disablePlugins(ScriptedPlugin)
<<<<<<< HEAD
  .dependsOn(`bloopgun-core`, frontend % "test->test", launcher)
=======
  .dependsOn(launcher, frontend % "test->test")
>>>>>>> 8e6243dc
  .settings(testSuiteSettings)
  .settings(
    name := "bloop-launcher-test",
    fork in Test := true,
    parallelExecution in Test := false,
    libraryDependencies ++= List(
      Dependencies.coursierInterface
    ),
    tmpDirSettings
  )

lazy val bloop4j = project
  .dependsOn(config.jvm)
  .settings(
    sonatypeSetting,
    name := "bloop4j",
    fork in run := true,
    fork in Test := true,
    libraryDependencies ++= List(
      Dependencies.bsp4j
    )
  )

lazy val jsBridge06 = project
  .dependsOn(frontend % Provided, frontend % "test->test")
  .in(file("bridges") / "scalajs-0.6")
  .settings(testSettings)
  .settings(
    sonatypeSetting,
    name := "bloop-js-bridge-0.6",
    libraryDependencies ++= List(
      Dependencies.scalaJsTools06,
      Dependencies.scalaJsSbtTestAdapter06,
      Dependencies.scalaJsEnvs06
    )
  )

lazy val jsBridge1 = project
  .dependsOn(frontend % Provided, frontend % "test->test")
  .in(file("bridges") / "scalajs-1")
  .settings(testSettings)
  .settings(
    sonatypeSetting,
    name := "bloop-js-bridge-1",
    libraryDependencies ++= List(
      Dependencies.scalaJsLinker1,
      Dependencies.scalaJsLogging1,
      Dependencies.scalaJsEnvs1,
      Dependencies.scalaJsEnvNode1,
      Dependencies.scalaJsEnvJsdomNode1,
      Dependencies.scalaJsSbtTestAdapter1
    )
  )

lazy val nativeBridge04 = project
  .dependsOn(frontend % Provided, frontend % "test->test")
  .in(file("bridges") / "scala-native-0.4")
  .settings(testSettings)
  .settings(
    sonatypeSetting,
    name := "bloop-native-bridge-0.4",
    libraryDependencies += Dependencies.scalaNativeTools04,
    javaOptions in Test ++= jvmOptions,
    fork in Test := true
  )

lazy val stuff = project
  .aggregate(
    frontend,
    backend,
    launcher,
    launcherTest,
    bloopgun,
    `bloopgun-core`,
    shared,
    config.jvm,
    jsBridge1
  )
<<<<<<< HEAD
=======

val allProjects = Seq(
  bloopShared,
  backend,
  benchmarks,
  frontend,
  jsonConfig210.jvm,
  jsonConfig211.jvm,
  jsonConfig211.js,
  jsonConfig212.jvm,
  jsonConfig212.js,
  jsonConfig213.jvm,
  jsonConfig213.js,
  sbtBloop013,
  sbtBloop10,
  mavenBloop,
  gradleBloop211,
  gradleBloop212,
  nativeBridge04,
  jsBridge06,
  jsBridge1,
  launcher,
  launcherTest,
  sockets,
  bloopgun
)

val allProjectReferences = allProjects.map(p => LocalProject(p.id))
val bloop = project
  .in(file("."))
  .disablePlugins(ScriptedPlugin)
  .aggregate(allProjectReferences: _*)
>>>>>>> 8e6243dc
  .settings(
    sonatypeSetting,
    skip.in(publish) := true
  )

skip.in(publish) := true
sonatypeSetting<|MERGE_RESOLUTION|>--- conflicted
+++ resolved
@@ -289,11 +289,7 @@
 lazy val launcherTest: Project = project
   .in(file("launcher-test"))
   .disablePlugins(ScriptedPlugin)
-<<<<<<< HEAD
-  .dependsOn(`bloopgun-core`, frontend % "test->test", launcher)
-=======
   .dependsOn(launcher, frontend % "test->test")
->>>>>>> 8e6243dc
   .settings(testSuiteSettings)
   .settings(
     name := "bloop-launcher-test",
@@ -372,41 +368,6 @@
     config.jvm,
     jsBridge1
   )
-<<<<<<< HEAD
-=======
-
-val allProjects = Seq(
-  bloopShared,
-  backend,
-  benchmarks,
-  frontend,
-  jsonConfig210.jvm,
-  jsonConfig211.jvm,
-  jsonConfig211.js,
-  jsonConfig212.jvm,
-  jsonConfig212.js,
-  jsonConfig213.jvm,
-  jsonConfig213.js,
-  sbtBloop013,
-  sbtBloop10,
-  mavenBloop,
-  gradleBloop211,
-  gradleBloop212,
-  nativeBridge04,
-  jsBridge06,
-  jsBridge1,
-  launcher,
-  launcherTest,
-  sockets,
-  bloopgun
-)
-
-val allProjectReferences = allProjects.map(p => LocalProject(p.id))
-val bloop = project
-  .in(file("."))
-  .disablePlugins(ScriptedPlugin)
-  .aggregate(allProjectReferences: _*)
->>>>>>> 8e6243dc
   .settings(
     sonatypeSetting,
     skip.in(publish) := true
