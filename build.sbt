import build.BuildImplementation.BuildDefaults
import build.BuildImplementation.jvmOptions
import scala.util.Properties

inThisBuild(
  List(
    organization := "io.github.alexarchambault.bleep",
    homepage := Some(url("https://github.com/alexarchambault/bleep")),
    licenses := List("Apache-2.0" -> url("http://www.apache.org/licenses/LICENSE-2.0")),
    developers := List(
      Developer(
        "alexarchambault",
        "Alex Archambault",
        "",
        url("https://github.com/alexarchambault")
      )
    ),
    sonatypeCredentialHost := "s01.oss.sonatype.org"
  )
)

lazy val sonatypeSetting = Def.settings(
  sonatypeProfileName := "io.github.alexarchambault"
)

(ThisBuild / dynverSeparator) := "-"

ThisBuild / scalafixDependencies += "com.github.liancheng" %% "organize-imports" % "0.6.0"

// Add hook for scalafmt validation
Global / onLoad ~= { old =>
  if (!scala.util.Properties.isWin) {
    import java.nio.file._
    val prePush = Paths.get(".git", "hooks", "pre-push")
    Files.createDirectories(prePush.getParent)
    Files.write(
      prePush,
      """#!/bin/sh
        |set -eux
        |bin/scalafmt --diff --diff-branch main
        |git diff --exit-code
        |""".stripMargin.getBytes()
    )
    prePush.toFile.setExecutable(true)
  }
  old
}

val scalafixSettings: Seq[Setting[_]] = Seq(
  scalacOptions ++= {
    if (scalaVersion.value.startsWith("2.11")) Seq("-Ywarn-unused-import")
    else if (scalaVersion.value.startsWith("2.12")) Seq("-Ywarn-unused", "-Xlint:unused")
    else if (scalaVersion.value.startsWith("2.13")) Seq("-Wunused")
    else Seq.empty
  },
  semanticdbEnabled := true,
  semanticdbVersion := scalafixSemanticdb.revision
)

lazy val shared = project
  .settings(
    sonatypeSetting,
    name := "bloop-shared",
    scalafixSettings,
    libraryDependencies ++= Seq(
      Dependencies.jsoniterCore,
      Dependencies.jsoniterMacros,
      Dependencies.bsp4s excludeAll ExclusionRule(
        organization = "com.github.plokhotnyuk.jsoniter-scala"
      ),
      Dependencies.coursierInterface,
      Dependencies.zinc,
      Dependencies.log4j,
      Dependencies.xxHashLibrary,
      Dependencies.sbtTestInterface,
      Dependencies.sbtTestAgent
    )
  )

import build.Dependencies

lazy val backend = project
  .enablePlugins(BuildInfoPlugin)
  .dependsOn(shared)
  .settings(
    sonatypeSetting,
    name := "bloop-backend",
    scalafixSettings,
    testSettings ++ testSuiteSettings,
    buildInfoPackage := "bloop.internal.build",
    buildInfoKeys := Seq[BuildInfoKey](
      Keys.scalaVersion,
      Keys.scalaOrganization
    ),
    buildInfoObject := "BloopScalaInfo",
    libraryDependencies ++= List(
      Dependencies.nailgun,
      Dependencies.scalazCore,
<<<<<<< HEAD
      Dependencies.scalazConcurrent,
=======
      Dependencies.coursierInterface,
>>>>>>> 45e321ed
      Dependencies.libraryManagement,
      Dependencies.sourcecode,
      Dependencies.monix,
      Dependencies.directoryWatcher,
      Dependencies.zt,
      Dependencies.brave,
      Dependencies.zipkinSender,
      Dependencies.pprint,
      Dependencies.difflib,
      Dependencies.asm,
      Dependencies.asmUtil
    )
  )

val testResourceSettings = {
  // FIXME: Shared resource directory is ignored, see https://github.com/portable-scala/sbt-crossproject/issues/74
  Seq(Test).flatMap(inConfig(_) {
    unmanagedResourceDirectories ++= {
      unmanagedSourceDirectories.value
        .map(src => (src / ".." / "resources").getCanonicalFile)
        .filterNot(unmanagedResourceDirectories.value.contains)
        .distinct
    }
  })
}

lazy val tmpDirSettings = Def.settings(
  javaOptions in Test += {
    val tmpDir = (baseDirectory in ThisBuild).value / "target" / "tests-tmp"
    s"-Dbloop.tests.tmp-dir=$tmpDir"
  }
)

// For the moment, the dependency is fixed
lazy val frontend: Project = project
  .dependsOn(
    backend,
    backend % "test->test"
  )
  .enablePlugins(BuildInfoPlugin)
  .configs(IntegrationTest)
  .settings(
    sonatypeSetting,
    BuildDefaults.frontendTestBuildSettings,
    name := "bloop-frontend",
    bloopName := "bloop",
    (Compile / run / mainClass) := Some("bloop.Cli"),
    buildInfoPackage := "bloop.internal.build",
    buildInfoKeys := List[BuildInfoKey](
      Keys.organization,
      build.BuildKeys.bloopName,
      Keys.version,
      Keys.scalaVersion,
      nailgunClientLocation,
      "zincVersion" -> Dependencies.zincVersion,
      "bspVersion" -> Dependencies.bspVersion,
      "nativeBridge04" -> (nativeBridge04Name + "_" + Keys.scalaBinaryVersion.value),
      "jsBridge1" -> (jsBridge1Name + "_" + Keys.scalaBinaryVersion.value),
      "snailgunVersion" -> Dependencies.snailgunVersion
    ),
    (run / javaOptions) ++= jvmOptions,
    (Test / javaOptions) ++= jvmOptions,
    tmpDirSettings,
    (IntegrationTest / javaOptions) ++= jvmOptions,
    (run / fork) := true,
    (Test / fork) := true,
    (IntegrationTest / run / fork) := true,
    (test / parallelExecution) := false,
    libraryDependencies ++= List(
      Dependencies.jsoniterMacros % Provided,
      Dependencies.caseApp,
      Dependencies.scalaDebugAdapter,
      Dependencies.bloopConfig,
      Dependencies.libdaemonjvm,
      Dependencies.logback
    )
  )
  .disablePlugins(ScalafixPlugin)

val jsBridge1Name = "bloop-js-bridge-1"
lazy val jsBridge1 = project
  .dependsOn(frontend % Provided, frontend % "test->test")
  .in(file("bridges") / "scalajs-1")
  .settings(
    sonatypeSetting,
    name := jsBridge1Name,
    testSettings,
    libraryDependencies ++= List(
      Dependencies.scalaJsLinker1,
      Dependencies.scalaJsLogging1,
      Dependencies.scalaJsEnvs1,
      Dependencies.scalaJsEnvNode1,
      Dependencies.scalaJsEnvJsdomNode1,
      Dependencies.scalaJsSbtTestAdapter1
    )
  )

val nativeBridge04Name = "bloop-native-bridge-0-4"
lazy val nativeBridge04 = project
  .dependsOn(frontend % Provided, frontend % "test->test")
  .in(file("bridges") / "scala-native-0.4")
  .disablePlugins(ScalafixPlugin)
  .settings(
    sonatypeSetting,
    name := nativeBridge04Name,
    testSettings,
    libraryDependencies += Dependencies.scalaNativeTools04,
    (Test / javaOptions) ++= jvmOptions,
    (Test / fork) := true
  )

(publish / skip) := true
sonatypeSetting<|MERGE_RESOLUTION|>--- conflicted
+++ resolved
@@ -96,11 +96,7 @@
     libraryDependencies ++= List(
       Dependencies.nailgun,
       Dependencies.scalazCore,
-<<<<<<< HEAD
-      Dependencies.scalazConcurrent,
-=======
       Dependencies.coursierInterface,
->>>>>>> 45e321ed
       Dependencies.libraryManagement,
       Dependencies.sourcecode,
       Dependencies.monix,
