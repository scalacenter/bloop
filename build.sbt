import build.BuildImplementation.BuildDefaults
import scala.util.Properties

<<<<<<< HEAD
inThisBuild(
  List(
    organization := "io.github.alexarchambault.bleep",
    homepage := Some(url("https://github.com/alexarchambault/bleep")),
    licenses := List("Apache-2.0" -> url("http://www.apache.org/licenses/LICENSE-2.0")),
    developers := List(
      Developer(
        "alexarchambault",
        "Alex Archambault",
        "",
        url("https://github.com/alexarchambault")
      )
    ),
    sonatypeCredentialHost := "s01.oss.sonatype.org"
  )
)

lazy val sonatypeSetting = Def.settings(
  sonatypeProfileName := "io.github.alexarchambault"
)

(ThisBuild / dynverSeparator) := "-"

lazy val shared = project
=======
Global / useGpg := false

ThisBuild / dynverSeparator := "-"

// Tell bloop to aggregate source deps (benchmark) config files in the same bloop config dir
Global / bloopAggregateSourceDependencies := true

ThisBuild / bloopExportJarClassifiers := Some(Set("sources"))

ThisBuild / scalafixDependencies += "com.github.liancheng" %% "organize-imports" % "0.6.0"

val scalafixSettings: Seq[Setting[_]] = Seq(
  scalacOptions ++= {
    if (scalaVersion.value.startsWith("2.11")) Seq("-Ywarn-unused-import")
    else if (scalaVersion.value.startsWith("2.12")) Seq("-Ywarn-unused", "-Xlint:unused")
    else if (scalaVersion.value.startsWith("2.13")) Seq("-Wunused")
    else Seq.empty
  },
  semanticdbEnabled := true,
  semanticdbVersion := scalafixSemanticdb.revision
)

/**
 * ************************************************************************************************
 */
/*                      This is the build definition of the source deps                            */
/**
 * ************************************************************************************************
 */
val benchmarkBridge = project
  .in(file(".benchmark-bridge-compilation"))
  .aggregate(BenchmarkBridgeCompilation)
  .disablePlugins(ScriptedPlugin)
  .settings(scalafixSettings)
  .settings(
    releaseEarly := { () },
    (publish / skip) := true,
    (Compile / bloopGenerate) := None,
    (Test / bloopGenerate) := None
  )

lazy val bloopShared = (project in file("shared"))
  .settings(scalafixSettings)
>>>>>>> 823cde49
  .settings(
    sonatypeSetting,
    name := "bloop-shared",
    libraryDependencies ++= Seq(
      Dependencies.bsp4s,
      Dependencies.coursierInterface,
      Dependencies.zinc,
      Dependencies.log4j,
      Dependencies.xxHashLibrary,
      Dependencies.sbtTestInterface,
      Dependencies.sbtTestAgent
    )
  )

import build.Dependencies
import build.Dependencies.Scala212Version

lazy val backend = project
  .enablePlugins(BuildInfoPlugin)
<<<<<<< HEAD
=======
  .disablePlugins(ScriptedPlugin)
  .settings(scalafixSettings)
>>>>>>> 823cde49
  .settings(testSettings ++ testSuiteSettings)
  .dependsOn(shared)
  .settings(
    sonatypeSetting,
    name := "bloop-backend",
    buildInfoPackage := "bloop.internal.build",
    buildInfoKeys := BloopBackendInfoKeys,
    buildInfoObject := "BloopScalaInfo",
    libraryDependencies ++= List(
      Dependencies.javaDebug,
      Dependencies.nailgun,
      Dependencies.scalazCore,
      Dependencies.scalazConcurrent,
      Dependencies.coursierInterface,
      Dependencies.libraryManagement,
      Dependencies.sourcecode,
      Dependencies.monix,
      Dependencies.directoryWatcher,
      Dependencies.zt,
      Dependencies.brave,
      Dependencies.zipkinSender,
      Dependencies.pprint,
      Dependencies.difflib,
      Dependencies.asm,
      Dependencies.asmUtil
    )
  )

val testJSSettings = List(
  testOptions += Tests.Argument(TestFrameworks.JUnit, "-v", "-a"),
  scalaJSLinkerConfig ~= (_.withModuleKind(ModuleKind.CommonJSModule)),
  libraryDependencies ++= List(
    "com.github.plokhotnyuk.jsoniter-scala" %%% "jsoniter-scala-core" % Dependencies.jsoniterVersion,
    "com.github.plokhotnyuk.jsoniter-scala" %%% "jsoniter-scala-macros" % Dependencies.jsoniterVersion % Provided
  )
)

val testResourceSettings = {
  // FIXME: Shared resource directory is ignored, see https://github.com/portable-scala/sbt-crossproject/issues/74
  Seq(Test).flatMap(inConfig(_) {
    unmanagedResourceDirectories ++= {
      unmanagedSourceDirectories.value
        .map(src => (src / ".." / "resources").getCanonicalFile)
        .filterNot(unmanagedResourceDirectories.value.contains)
        .distinct
    }
  })
}

<<<<<<< HEAD
=======
lazy val jsonConfig210 = crossProject(JVMPlatform)
  .crossType(CrossType.Pure)
  .in(file("config"))
  .disablePlugins(ScriptedPlugin)
  .disablePlugins(ScalafixPlugin)
  .settings(publishJsonModuleSettings)
  .settings(
    name := "bloop-config",
    scalaVersion := Scala210Version,
    libraryDependencies +=
      compilerPlugin("org.scalamacros" % "paradise" % "2.1.1" cross CrossVersion.full),
    testResourceSettings
  )
  .jvmSettings(
    testSettings,
    target := (file("config") / "target" / "json-config-2.10" / "jvm").getAbsoluteFile,
    libraryDependencies ++= Seq(
      Dependencies.circeParser,
      Dependencies.circeCore,
      Dependencies.circeGeneric
    )
  )

lazy val jsonConfig211 = crossProject(JSPlatform, JVMPlatform)
  .crossType(CrossType.Pure)
  .in(file("config"))
  .disablePlugins(ScriptedPlugin)
  .settings(scalafixSettings)
  .settings(publishJsonModuleSettings)
  .settings(
    name := "bloop-config",
    scalaVersion := Scala211Version,
    (Compile / unmanagedSourceDirectories) +=
      Keys.baseDirectory.value / ".." / "src" / "main" / "scala-2.11-13",
    testResourceSettings
  )
  .jvmSettings(
    testSettings,
    target := (file("config") / "target" / "json-config-2.11" / "jvm").getAbsoluteFile,
    libraryDependencies ++= {
      List(
        Dependencies.jsoniterCore,
        Dependencies.jsoniterMacros % Provided,
        Dependencies.scalacheck % Test
      )
    }
  )
  .jsConfigure(_.enablePlugins(ScalaJSJUnitPlugin))
  .jsSettings(
    testJSSettings,
    target := (file("config") / "target" / "json-config-2.11" / "js").getAbsoluteFile
  )

>>>>>>> 823cde49
// Needs to be called `jsonConfig` because of naming conflict with sbt universe...
lazy val config = crossProject(JSPlatform, JVMPlatform)
  .crossType(CrossType.Pure)
  .in(file("config"))
<<<<<<< HEAD
=======
  .disablePlugins(ScriptedPlugin)
  .settings(scalafixSettings)
  .settings(publishJsonModuleSettings)
>>>>>>> 823cde49
  .settings(
    sonatypeSetting,
    name := "bloop-config",
    (Compile / unmanagedSourceDirectories) +=
      Keys.baseDirectory.value / ".." / "src" / "main" / "scala-2.11-13",
    scalaVersion := (backend / Keys.scalaVersion).value,
    scalacOptions := {
      scalacOptions.value.filterNot(opt => opt == "-deprecation"),
    },
    testResourceSettings
  )
  .jvmSettings(
    testSettings,
    target := (file("config") / "target" / "json-config-2.12" / "jvm").getAbsoluteFile,
    libraryDependencies ++= {
      List(
        Dependencies.jsoniterCore,
        Dependencies.jsoniterMacros % Provided,
        Dependencies.scalacheck % Test
      )
    }
  )
  .jsConfigure(_.enablePlugins(ScalaJSJUnitPlugin))
  .jsSettings(
    testJSSettings,
    target := (file("config") / "target" / "json-config-2.12" / "js").getAbsoluteFile
  )

lazy val jsonConfig213 = crossProject(JSPlatform, JVMPlatform)
  .crossType(CrossType.Pure)
  .in(file("config"))
<<<<<<< HEAD
=======
  .disablePlugins(ScriptedPlugin)
  .settings(scalafixSettings)
  .settings(publishJsonModuleSettings)
>>>>>>> 823cde49
  .settings(
    sonatypeSetting,
    name := "bloop-config",
    (Compile / unmanagedSourceDirectories) +=
      Keys.baseDirectory.value / ".." / "src" / "main" / "scala-2.11-13",
    scalaVersion := Dependencies.Scala213Version,
    testResourceSettings
  )
  .jvmSettings(
    testSettings,
    target := (file("config") / "target" / "json-config-2.13" / "jvm").getAbsoluteFile,
    libraryDependencies ++= List(
      Dependencies.jsoniterCore,
      Dependencies.jsoniterMacros % Provided
    )
  )
  .jsConfigure(_.enablePlugins(ScalaJSJUnitPlugin))
  .jsSettings(
    testJSSettings,
    target := (file("config") / "target" / "json-config-2.13" / "js").getAbsoluteFile
  )

lazy val tmpDirSettings = Def.settings(
  javaOptions in Test += {
    val tmpDir = (baseDirectory in ThisBuild).value / "target" / "tests-tmp"
    s"-Dbloop.tests.tmp-dir=$tmpDir"
  }
)

import build.BuildImplementation.jvmOptions
// For the moment, the dependency is fixed
lazy val frontend: Project = project
  .dependsOn(
    shared,
    backend,
    backend % "test->test",
    config.jvm
  )
  .enablePlugins(BuildInfoPlugin)
  .configs(IntegrationTest)
<<<<<<< HEAD
=======
  .settings(scalafixSettings)
  .settings(assemblySettings, releaseSettings)
>>>>>>> 823cde49
  .settings(
    sonatypeSetting,
    testSettings,
    testSuiteSettings,
    Defaults.itSettings,
    BuildDefaults.frontendTestBuildSettings,
    (Test / unmanagedResources / includeFilter) := {
      new FileFilter {
        def accept(file: File): Boolean = {
          val abs = file.getAbsolutePath
          !(
            abs.contains("scala-2.12") ||
              abs.contains("classes-") ||
              abs.contains("target")
          )
        }
      }
    }
  )
  .settings(
    name := "bloop-frontend",
    bloopName := "bloop",
    (Compile / run / mainClass) := Some("bloop.Cli"),
    buildInfoPackage := "bloop.internal.build",
    buildInfoKeys := bloopInfoKeys(nativeBridge04, jsBridge06, jsBridge1),
    (run / javaOptions) ++= jvmOptions,
    (Test / javaOptions) ++= jvmOptions,
    tmpDirSettings,
    (IntegrationTest / javaOptions) ++= jvmOptions,
    (run / fork) := true,
    (Test / fork) := true,
    (IntegrationTest / run / fork) := true,
    (test / parallelExecution) := false,
    libraryDependencies ++= List(
      Dependencies.jsoniterMacros % Provided,
      Dependencies.scalazCore,
      Dependencies.monix,
      Dependencies.caseApp,
      Dependencies.scalaDebugAdapter,
      Dependencies.libdaemonjvm,
      Dependencies.logback
    )
  )

lazy val bloopgunCoreSettings = Def.settings(
  sonatypeSetting,
  name := "bloopgun-core",
  (run / fork) := true,
  (Test / fork) := true,
  (Test / parallelExecution) := false,
  buildInfoPackage := "bloopgun.internal.build",
  buildInfoKeys := List(version),
  buildInfoObject := "BloopgunInfo",
  libraryDependencies ++= List(
    Dependencies.snailgun,
    // Use zt-exec instead of nuprocess because it doesn't require JNA (good for graalvm)
    Dependencies.ztExec,
    Dependencies.coursierInterface,
    Dependencies.coursierInterfaceSubs,
    Dependencies.jsoniterCore,
    Dependencies.jsoniterMacros % Provided,
    Dependencies.libdaemonjvm
  )
)

lazy val bloopgunSettings = Def.settings(
  sonatypeSetting,
  name := "bloopgun",
  libraryDependencies ++= List(
    Dependencies.logback,
    Dependencies.svmSubs
  ),
  (GraalVMNativeImage / mainClass) := Some("bloop.bloopgun.Bloopgun"),
  graalVMNativeImageCommand := {
    val oldPath = graalVMNativeImageCommand.value
    if (scala.util.Properties.isWin) sys.props("java.home") + "\\bin\\native-image.cmd"
    else oldPath
  },
  graalVMNativeImageOptions ++= {
    val reflectionFile = (Compile / Keys.sourceDirectory).value./("graal")./("reflection.json")
    assert(reflectionFile.exists, s"${reflectionFile.getAbsolutePath()} doesn't exist")
    List(
      "--no-server",
      "--enable-http",
      "--enable-https",
      "-H:EnableURLProtocols=http,https",
      "--enable-all-security-services",
      "--no-fallback",
      s"-H:ReflectionConfigurationFiles=$reflectionFile",
      "--allow-incomplete-classpath",
      "-H:+ReportExceptionStackTraces",
      "--initialize-at-build-time=scala.Symbol",
      "--initialize-at-build-time=scala.Function1",
      "--initialize-at-build-time=scala.Function2",
      "--initialize-at-build-time=scala.runtime.StructuralCallSite",
      "--initialize-at-build-time=scala.runtime.EmptyMethodCache",
      "--initialize-at-build-time=scala.runtime.LambdaDeserialize",
      "--initialize-at-build-time=scala.collection.immutable.VM"
    )
  }
)

lazy val `bloopgun-core` = project
  .disablePlugins(ScriptedPlugin)
  .enablePlugins(BuildInfoPlugin)
<<<<<<< HEAD
=======
  .enablePlugins(GraalVMNativeImagePlugin)
  .settings(scalafixSettings)
>>>>>>> 823cde49
  .settings(testSuiteSettings)
  .settings(target := (file("bloopgun-core") / "target" / "bloopgun-2.12").getAbsoluteFile)
  .settings(bloopgunCoreSettings)
  .settings(
    scalaVersion := Dependencies.Scala212Version
  )

lazy val `bloopgun-core-213`: Project = project
  .in(file("bloopgun-core"))
  .disablePlugins(ScriptedPlugin)
  .enablePlugins(BuildInfoPlugin)
<<<<<<< HEAD
=======
  .enablePlugins(GraalVMNativeImagePlugin)
  .settings(scalafixSettings)
>>>>>>> 823cde49
  .settings(testSuiteSettings)
  .settings(target := (file("bloopgun-core") / "target" / "bloopgun-2.13").getAbsoluteFile)
  .settings(bloopgunCoreSettings)
  .settings(
    scalaVersion := Dependencies.Scala213Version
  )

lazy val bloopgun = project
  .enablePlugins(GraalVMNativeImagePlugin)
  .dependsOn(`bloopgun-core`)
  .settings(
    scalaVersion := Dependencies.Scala212Version,
    target := (file("bloopgun") / "target" / "bloopgun-2.12").getAbsoluteFile
  )
  .settings(bloopgunSettings)

lazy val bloopgun213 = project
  .in(file("bloopgun"))
  .enablePlugins(GraalVMNativeImagePlugin)
  .dependsOn(`bloopgun-core-213`)
  .settings(
    scalaVersion := Dependencies.Scala213Version,
    target := (file("bloopgun") / "target" / "bloopgun-2.13").getAbsoluteFile
  )
  .settings(bloopgunSettings)

lazy val launcher = project
  .in(file("launcher"))
  .dependsOn(`bloopgun-core`)
  .settings(testSuiteSettings)
  .settings(
    sonatypeSetting,
    name := "bloop-launcher",
    target := (file("launcher") / "target" / "launcher-2.12").getAbsoluteFile
  )

lazy val launcher213 = project
  .in(file("launcher"))
  .disablePlugins(ScriptedPlugin)
  .dependsOn(`bloopgun-core-213`)
  .settings(testSuiteSettings)
  .settings(
    name := "bloop-launcher",
    scalaVersion := Dependencies.Scala213Version,
    target := (file("launcher") / "target" / "launcher-2.13").getAbsoluteFile
  )

lazy val launcherTest = project
  .in(file("launcher-test"))
  .disablePlugins(ScriptedPlugin)
  .dependsOn(launcher, frontend % "test->test")
  .settings(scalafixSettings)
  .settings(testSuiteSettings)
  .settings(
    name := "bloop-launcher-test",
    (Test / fork) := true,
    (Test / parallelExecution) := false,
    libraryDependencies ++= List(
      Dependencies.coursierInterface
<<<<<<< HEAD
    ),
    tmpDirSettings
=======
    )
  )

lazy val launcher = project
  .in(file("launcher-core"))
  .disablePlugins(ScriptedPlugin)
  .dependsOn(sockets, bloopgun)
  .settings(scalafixSettings)
  .settings(testSuiteSettings)
  .settings(
    name := "bloop-launcher-core",
    target := (file("launcher-core") / "target" / "launcher-2.12").getAbsoluteFile
  )

lazy val launcher213 = project
  .in(file("launcher-core"))
  .disablePlugins(ScriptedPlugin)
  .dependsOn(sockets, bloopgun213)
  .settings(scalafixSettings)
  .settings(testSuiteSettings)
  .settings(
    name := "bloop-launcher-core",
    scalaVersion := Dependencies.Scala213Version,
    target := (file("launcher-core") / "target" / "launcher-2.13").getAbsoluteFile
  )

lazy val launcherShadedSettings = Seq(
  name := "bloop-launcher",
  (run / fork) := true,
  (Test / fork) := true,
  (Compile / bloopGenerate) := None,
  (Test / bloopGenerate) := None,
  libraryDependencies ++= List(
    "net.java.dev.jna" % "jna" % "4.5.0",
    "net.java.dev.jna" % "jna-platform" % "4.5.0",
    Dependencies.scalaCollectionCompat
>>>>>>> 823cde49
  )

lazy val bloop4j = project
<<<<<<< HEAD
  .dependsOn(config.jvm)
=======
  .disablePlugins(ScriptedPlugin)
  .dependsOn(jsonConfig212.jvm)
  .settings(scalafixSettings)
>>>>>>> 823cde49
  .settings(
    sonatypeSetting,
    name := "bloop4j",
    (run / fork) := true,
    (Test / fork) := true,
    libraryDependencies ++= List(
      Dependencies.bsp4j
    )
  )

<<<<<<< HEAD
lazy val jsBridge06 = project
  .dependsOn(frontend % Provided, frontend % "test->test")
  .in(file("bridges") / "scalajs-0.6")
=======
lazy val benchmarks = project
  .dependsOn(frontend % "compile->it", BenchmarkBridgeCompilation % "compile->compile")
  .disablePlugins(ScriptedPlugin)
  .enablePlugins(BuildInfoPlugin, JmhPlugin)
  .settings(scalafixSettings)
  .settings(benchmarksSettings(frontend))
  .settings(
    (publish / skip) := true
  )

val integrations = file("integrations")

def isJdiJar(file: File): Boolean = {
  import org.scaladebugger.SbtJdiTools
  if (!System.getProperty("java.specification.version").startsWith("1.")) false
  else file.getAbsolutePath.contains(SbtJdiTools.JavaTools.getAbsolutePath.toString)
}

def shadeSbtSettingsForModule(
    moduleId: String,
    module: Reference
) = {
  List(
    (Compile / packageBin) := {
      Def.taskDyn {
        val baseJar = (module / Compile / Keys.packageBin).value
        val unshadedJarDependencies =
          (module / Compile / internalDependencyAsJars).value.map(_.data)
        shadingPackageBin(baseJar, unshadedJarDependencies)
      }.value
    },
    shadeOwnNamespaces := Set("bloop"),
    shadeIgnoredNamespaces := Set("com.google.gson", "scala"),
    toShadeJars := {
      val eclipseJarsUnsignedDir = (Keys.crossTarget.value / "eclipse-jars-unsigned").toPath
      java.nio.file.Files.createDirectories(eclipseJarsUnsignedDir)

      val dependencyJars = (module / Runtime / dependencyClasspath).value.map(_.data)
      dependencyJars.flatMap { path =>
        val ppath = path.toString
        val isEclipseJar = ppath.contains("eclipse")
        val shouldShadeJar = !(
          ppath.contains("scala-compiler") ||
            ppath.contains("scala-library") ||
            ppath.contains("scala-reflect") ||
            ppath.contains("scala-xml") ||
            ppath.contains("macro-compat") ||
            ppath.contains("scalamacros") ||
            ppath.contains("jsr") ||
            ppath.contains("bcprov-jdk15on") ||
            ppath.contains("bcpkix-jdk15on") ||
            ppath.contains("jna") ||
            ppath.contains("jna-platform") ||
            isJdiJar(path)
        ) && path.exists && !path.isDirectory

        if (!shouldShadeJar) Nil
        else if (!isEclipseJar) List(path)
        else {
          val targetJar = eclipseJarsUnsignedDir.resolve(path.getName)
          build.Shading.deleteSignedJarMetadata(path.toPath, targetJar)
          List(targetJar.toFile)
        }
      }
    },
    shadeNamespaces := Set(
      "machinist",
      "shapeless",
      "cats",
      "jawn",
      "org.typelevel.jawn",
      "io.circe",
      "com.github.plokhotnyuk.jsoniter_scala",
      "snailgun",
      "org.zeroturnaround",
      "io.github.soc",
      "org.slf4j",
      "scopt",
      "macrocompat",
      "coursierapi",
      "shapeless",
      "argonaut",
      "org.checkerframework",
      "com.google.guava",
      "com.google.common",
      "com.google.j2objc",
      "com.google.thirdparty",
      "com.google.errorprone",
      "org.codehaus",
      "ch.epfl.scala.bsp4j",
      "org.eclipse",
      "io.github.alexarchambault.windowsansi",
      "org.fusesource.hawtjni",
      "org.fusesource.jansi",
      "concurrentrefhashmap"
    )
  )
}

def defineShadedSbtPlugin(
    projectName: String,
    sbtVersion: String,
    sbtBloop: Reference
) = {
  sbt
    .Project(projectName, integrations / "sbt-bloop" / "target" / s"sbt-bloop-shaded-$sbtVersion")
    .enablePlugins(BloopShadingPlugin)
    .disablePlugins(ScriptedPlugin)
    .disablePlugins(SbtJdiTools)
    .settings(sbtPluginSettings("sbt-bloop", sbtVersion))
    .settings(shadedModuleSettings)
    .settings(shadeSbtSettingsForModule("sbt-bloop-core", sbtBloop))
    .settings(
      (run / fork) := true,
      (Test / fork) := true,
      (Compile / bloopGenerate) := None,
      (Test / bloopGenerate) := None,
      target := (file("integrations") / "sbt-bloop-shaded" / "target" / sbtVersion).getAbsoluteFile
    )
}

lazy val sbtBloop10: Project = project
  .dependsOn(jsonConfig212.jvm, launcher, bloop4j)
  .enablePlugins(ScriptedPlugin)
  .in(integrations / "sbt-bloop")
  .settings(scalafixSettings)
  .settings(BuildDefaults.scriptedSettings)
  .settings(sbtPluginSettings("sbt-bloop-core", Sbt1Version))

lazy val sbtBloop10Shaded: Project =
  defineShadedSbtPlugin("sbtBloop10Shaded", Sbt1Version, sbtBloop10).settings(
    scalaVersion := (sbtBloop10 / scalaVersion).value,
    // Add dependencies that are not shaded and are required to be unchanged to work at runtime
    libraryDependencies ++= List(
      "net.java.dev.jna" % "jna" % "4.5.0",
      "net.java.dev.jna" % "jna-platform" % "4.5.0",
      "com.google.code.gson" % "gson" % "2.7",
      "com.google.code.findbugs" % "jsr305" % "3.0.2"
    )
  )

lazy val sbtBloop013 = project
  .dependsOn(jsonConfig210.jvm)
  // Let's remove scripted for 0.13, we only test 1.0
  .disablePlugins(ScriptedPlugin)
  .in(integrations / "sbt-bloop")
  .settings(scalaVersion := Scala210Version)
  .settings(sbtPluginSettings("sbt-bloop-core", Sbt013Version))
  .settings(resolvers += Resolver.typesafeIvyRepo("releases"))

lazy val sbtBloop013Shaded =
  defineShadedSbtPlugin("sbtBloop013Shaded", Sbt013Version, sbtBloop013).settings(
    scalaVersion := (sbtBloop013 / scalaVersion).value
  )

lazy val mavenBloop = project
  .in(integrations / "maven-bloop")
  .disablePlugins(ScriptedPlugin)
  .disablePlugins(ScalafixPlugin)
  .enablePlugins(BuildInfoPlugin)
  .dependsOn(jsonConfig213.jvm % "compile->compile;test->test")
  .settings(scalafixSettings)
  .settings(
    name := "maven-bloop",
    scalaVersion := Dependencies.Scala213Version,
    publishM2 := publishM2.dependsOn(jsonConfig213.jvm / publishM2).value,
    BuildDefaults.mavenPluginBuildSettings,
    buildInfoKeys := Seq[BuildInfoKey](version),
    buildInfoPackage := "bloop",
    testSettings
  )

lazy val gradleBloop211 = project
  .in(file("integrations") / "gradle-bloop")
  .enablePlugins(BuildInfoPlugin)
  .disablePlugins(ScriptedPlugin)
  .dependsOn(jsonConfig211.jvm % "compile->compile;test->test")
  .settings(name := "gradle-bloop")
  .settings(scalafixSettings)
  .settings(BuildDefaults.gradlePluginBuildSettings)
  .settings(BuildInfoPlugin.buildInfoScopedSettings(Test))
  .settings(scalaVersion := Dependencies.Scala211Version)
  .settings(
    libraryDependencies += Dependencies.classgraph % Test,
    target := (file(
      "integrations"
    ) / "gradle-bloop" / "target" / "gradle-bloop-2.11").getAbsoluteFile
  )
  .settings(
    Test / sourceDirectories := Nil,
    Test / bloopGenerate := None,
    Test / compile / skip := true,
    Test / test / skip := true,
    publishLocal := publishLocal.dependsOn((jsonConfig211.jvm / publishLocal)).value
  )

lazy val gradleBloop212 = project
  .in(file("integrations") / "gradle-bloop")
  .enablePlugins(BuildInfoPlugin)
  .disablePlugins(ScriptedPlugin)
  .settings(name := "gradle-bloop")
  .settings(scalafixSettings)
  .dependsOn(jsonConfig212.jvm % "compile->compile;test->test", frontend % "test->test")
  .settings(BuildDefaults.gradlePluginBuildSettings, testSettings)
  .settings(BuildInfoPlugin.buildInfoScopedSettings(Test))
  .settings(scalaVersion := Dependencies.Scala212Version)
  .settings(
    target := (file(
      "integrations"
    ) / "gradle-bloop" / "target" / "gradle-bloop-2.12").getAbsoluteFile
  )
  .settings(
    libraryDependencies += Dependencies.classgraph % Test,
    publishLocal := publishLocal.dependsOn((jsonConfig212.jvm / publishLocal)).value
  )

lazy val buildpressConfig = (project in file("buildpress-config"))
  .settings(scalafixSettings)
  .settings(
    scalaVersion := Scala212Version,
    libraryDependencies ++= List(
      Dependencies.jsoniterCore,
      Dependencies.jsoniterMacros % Provided
    ),
    addCompilerPlugin(
      "org.scalamacros" % "paradise" % "2.1.1" cross CrossVersion.full
    )
  )

lazy val buildpress = project
  .dependsOn(launcher, bloopShared, buildpressConfig)
  .settings(buildpressSettings)
  .settings(
    scalaVersion := Scala212Version,
    libraryDependencies ++= List(
      Dependencies.caseApp
    )
  )

val docs = project
  .in(file("docs-gen"))
  .dependsOn(frontend)
  .enablePlugins(MdocPlugin, DocusaurusPlugin)
  .settings(scalafixSettings)
  .settings(
    name := "bloop-docs",
    moduleName := "bloop-docs",
    (publish / skip) := true,
    scalaVersion := Scala212Version,
    mdoc := (Compile / run).evaluated,
    (Compile / mainClass) := Some("bloop.Docs"),
    (Compile / resources) ++= {
      List((ThisBuild / baseDirectory).value / "docs")
    }
  )

lazy val jsBridge06 = project
  .dependsOn(frontend % Provided, frontend % "test->test")
  .in(file("bridges") / "scalajs-0.6")
  .disablePlugins(ScriptedPlugin)
  .settings(scalafixSettings)
>>>>>>> 823cde49
  .settings(testSettings)
  .settings(
    sonatypeSetting,
    name := "bloop-js-bridge-0.6",
    libraryDependencies ++= List(
      Dependencies.scalaJsTools06,
      Dependencies.scalaJsSbtTestAdapter06,
      Dependencies.scalaJsEnvs06
    )
  )

lazy val jsBridge1 = project
  .dependsOn(frontend % Provided, frontend % "test->test")
  .in(file("bridges") / "scalajs-1")
<<<<<<< HEAD
=======
  .disablePlugins(ScriptedPlugin)
  .settings(scalafixSettings)
>>>>>>> 823cde49
  .settings(testSettings)
  .settings(
    sonatypeSetting,
    name := "bloop-js-bridge-1",
    libraryDependencies ++= List(
      Dependencies.scalaJsLinker1,
      Dependencies.scalaJsLogging1,
      Dependencies.scalaJsEnvs1,
      Dependencies.scalaJsEnvNode1,
      Dependencies.scalaJsEnvJsdomNode1,
      Dependencies.scalaJsSbtTestAdapter1
    )
  )

lazy val nativeBridge04 = project
  .dependsOn(frontend % Provided, frontend % "test->test")
  .in(file("bridges") / "scala-native-0.4")
<<<<<<< HEAD
=======
  .settings(scalafixSettings)
  .disablePlugins(ScriptedPlugin)
>>>>>>> 823cde49
  .settings(testSettings)
  .settings(
    sonatypeSetting,
    name := "bloop-native-bridge-0.4",
    libraryDependencies += Dependencies.scalaNativeTools04,
    (Test / javaOptions) ++= jvmOptions,
    (Test / fork) := true
  )

lazy val stuff = project
  .aggregate(
    frontend,
    backend,
    launcher,
    launcherTest,
    bloopgun,
    bloopgun213,
    `bloopgun-core`,
    `bloopgun-core-213`,
    shared,
    config.jvm,
    jsBridge1
  )
  .settings(
    sonatypeSetting,
    (publish / skip) := true
  )

(publish / skip) := true
sonatypeSetting<|MERGE_RESOLUTION|>--- conflicted
+++ resolved
@@ -1,7 +1,6 @@
 import build.BuildImplementation.BuildDefaults
 import scala.util.Properties
 
-<<<<<<< HEAD
 inThisBuild(
   List(
     organization := "io.github.alexarchambault.bleep",
@@ -25,17 +24,6 @@
 
 (ThisBuild / dynverSeparator) := "-"
 
-lazy val shared = project
-=======
-Global / useGpg := false
-
-ThisBuild / dynverSeparator := "-"
-
-// Tell bloop to aggregate source deps (benchmark) config files in the same bloop config dir
-Global / bloopAggregateSourceDependencies := true
-
-ThisBuild / bloopExportJarClassifiers := Some(Set("sources"))
-
 ThisBuild / scalafixDependencies += "com.github.liancheng" %% "organize-imports" % "0.6.0"
 
 val scalafixSettings: Seq[Setting[_]] = Seq(
@@ -49,28 +37,8 @@
   semanticdbVersion := scalafixSemanticdb.revision
 )
 
-/**
- * ************************************************************************************************
- */
-/*                      This is the build definition of the source deps                            */
-/**
- * ************************************************************************************************
- */
-val benchmarkBridge = project
-  .in(file(".benchmark-bridge-compilation"))
-  .aggregate(BenchmarkBridgeCompilation)
-  .disablePlugins(ScriptedPlugin)
-  .settings(scalafixSettings)
-  .settings(
-    releaseEarly := { () },
-    (publish / skip) := true,
-    (Compile / bloopGenerate) := None,
-    (Test / bloopGenerate) := None
-  )
-
-lazy val bloopShared = (project in file("shared"))
-  .settings(scalafixSettings)
->>>>>>> 823cde49
+lazy val shared = project
+  .settings(scalafixSettings)
   .settings(
     sonatypeSetting,
     name := "bloop-shared",
@@ -90,11 +58,7 @@
 
 lazy val backend = project
   .enablePlugins(BuildInfoPlugin)
-<<<<<<< HEAD
-=======
-  .disablePlugins(ScriptedPlugin)
-  .settings(scalafixSettings)
->>>>>>> 823cde49
+  .settings(scalafixSettings)
   .settings(testSettings ++ testSuiteSettings)
   .dependsOn(shared)
   .settings(
@@ -144,72 +108,11 @@
   })
 }
 
-<<<<<<< HEAD
-=======
-lazy val jsonConfig210 = crossProject(JVMPlatform)
-  .crossType(CrossType.Pure)
-  .in(file("config"))
-  .disablePlugins(ScriptedPlugin)
-  .disablePlugins(ScalafixPlugin)
-  .settings(publishJsonModuleSettings)
-  .settings(
-    name := "bloop-config",
-    scalaVersion := Scala210Version,
-    libraryDependencies +=
-      compilerPlugin("org.scalamacros" % "paradise" % "2.1.1" cross CrossVersion.full),
-    testResourceSettings
-  )
-  .jvmSettings(
-    testSettings,
-    target := (file("config") / "target" / "json-config-2.10" / "jvm").getAbsoluteFile,
-    libraryDependencies ++= Seq(
-      Dependencies.circeParser,
-      Dependencies.circeCore,
-      Dependencies.circeGeneric
-    )
-  )
-
-lazy val jsonConfig211 = crossProject(JSPlatform, JVMPlatform)
-  .crossType(CrossType.Pure)
-  .in(file("config"))
-  .disablePlugins(ScriptedPlugin)
-  .settings(scalafixSettings)
-  .settings(publishJsonModuleSettings)
-  .settings(
-    name := "bloop-config",
-    scalaVersion := Scala211Version,
-    (Compile / unmanagedSourceDirectories) +=
-      Keys.baseDirectory.value / ".." / "src" / "main" / "scala-2.11-13",
-    testResourceSettings
-  )
-  .jvmSettings(
-    testSettings,
-    target := (file("config") / "target" / "json-config-2.11" / "jvm").getAbsoluteFile,
-    libraryDependencies ++= {
-      List(
-        Dependencies.jsoniterCore,
-        Dependencies.jsoniterMacros % Provided,
-        Dependencies.scalacheck % Test
-      )
-    }
-  )
-  .jsConfigure(_.enablePlugins(ScalaJSJUnitPlugin))
-  .jsSettings(
-    testJSSettings,
-    target := (file("config") / "target" / "json-config-2.11" / "js").getAbsoluteFile
-  )
-
->>>>>>> 823cde49
 // Needs to be called `jsonConfig` because of naming conflict with sbt universe...
 lazy val config = crossProject(JSPlatform, JVMPlatform)
   .crossType(CrossType.Pure)
   .in(file("config"))
-<<<<<<< HEAD
-=======
-  .disablePlugins(ScriptedPlugin)
-  .settings(scalafixSettings)
-  .settings(publishJsonModuleSettings)
->>>>>>> 823cde49
+  .settings(scalafixSettings)
   .settings(
     sonatypeSetting,
     name := "bloop-config",
@@ -241,12 +144,7 @@
 lazy val jsonConfig213 = crossProject(JSPlatform, JVMPlatform)
   .crossType(CrossType.Pure)
   .in(file("config"))
-<<<<<<< HEAD
-=======
-  .disablePlugins(ScriptedPlugin)
-  .settings(scalafixSettings)
-  .settings(publishJsonModuleSettings)
->>>>>>> 823cde49
+  .settings(scalafixSettings)
   .settings(
     sonatypeSetting,
     name := "bloop-config",
@@ -287,11 +185,7 @@
   )
   .enablePlugins(BuildInfoPlugin)
   .configs(IntegrationTest)
-<<<<<<< HEAD
-=======
-  .settings(scalafixSettings)
-  .settings(assemblySettings, releaseSettings)
->>>>>>> 823cde49
+  .settings(scalafixSettings)
   .settings(
     sonatypeSetting,
     testSettings,
@@ -397,11 +291,7 @@
 lazy val `bloopgun-core` = project
   .disablePlugins(ScriptedPlugin)
   .enablePlugins(BuildInfoPlugin)
-<<<<<<< HEAD
-=======
-  .enablePlugins(GraalVMNativeImagePlugin)
-  .settings(scalafixSettings)
->>>>>>> 823cde49
+  .settings(scalafixSettings)
   .settings(testSuiteSettings)
   .settings(target := (file("bloopgun-core") / "target" / "bloopgun-2.12").getAbsoluteFile)
   .settings(bloopgunCoreSettings)
@@ -413,11 +303,7 @@
   .in(file("bloopgun-core"))
   .disablePlugins(ScriptedPlugin)
   .enablePlugins(BuildInfoPlugin)
-<<<<<<< HEAD
-=======
-  .enablePlugins(GraalVMNativeImagePlugin)
-  .settings(scalafixSettings)
->>>>>>> 823cde49
+  .settings(scalafixSettings)
   .settings(testSuiteSettings)
   .settings(target := (file("bloopgun-core") / "target" / "bloopgun-2.13").getAbsoluteFile)
   .settings(bloopgunCoreSettings)
@@ -447,6 +333,7 @@
 lazy val launcher = project
   .in(file("launcher"))
   .dependsOn(`bloopgun-core`)
+  .settings(scalafixSettings)
   .settings(testSuiteSettings)
   .settings(
     sonatypeSetting,
@@ -458,6 +345,7 @@
   .in(file("launcher"))
   .disablePlugins(ScriptedPlugin)
   .dependsOn(`bloopgun-core-213`)
+  .settings(scalafixSettings)
   .settings(testSuiteSettings)
   .settings(
     name := "bloop-launcher",
@@ -477,57 +365,13 @@
     (Test / parallelExecution) := false,
     libraryDependencies ++= List(
       Dependencies.coursierInterface
-<<<<<<< HEAD
     ),
     tmpDirSettings
-=======
-    )
-  )
-
-lazy val launcher = project
-  .in(file("launcher-core"))
-  .disablePlugins(ScriptedPlugin)
-  .dependsOn(sockets, bloopgun)
-  .settings(scalafixSettings)
-  .settings(testSuiteSettings)
-  .settings(
-    name := "bloop-launcher-core",
-    target := (file("launcher-core") / "target" / "launcher-2.12").getAbsoluteFile
-  )
-
-lazy val launcher213 = project
-  .in(file("launcher-core"))
-  .disablePlugins(ScriptedPlugin)
-  .dependsOn(sockets, bloopgun213)
-  .settings(scalafixSettings)
-  .settings(testSuiteSettings)
-  .settings(
-    name := "bloop-launcher-core",
-    scalaVersion := Dependencies.Scala213Version,
-    target := (file("launcher-core") / "target" / "launcher-2.13").getAbsoluteFile
-  )
-
-lazy val launcherShadedSettings = Seq(
-  name := "bloop-launcher",
-  (run / fork) := true,
-  (Test / fork) := true,
-  (Compile / bloopGenerate) := None,
-  (Test / bloopGenerate) := None,
-  libraryDependencies ++= List(
-    "net.java.dev.jna" % "jna" % "4.5.0",
-    "net.java.dev.jna" % "jna-platform" % "4.5.0",
-    Dependencies.scalaCollectionCompat
->>>>>>> 823cde49
   )
 
 lazy val bloop4j = project
-<<<<<<< HEAD
   .dependsOn(config.jvm)
-=======
-  .disablePlugins(ScriptedPlugin)
-  .dependsOn(jsonConfig212.jvm)
-  .settings(scalafixSettings)
->>>>>>> 823cde49
+  .settings(scalafixSettings)
   .settings(
     sonatypeSetting,
     name := "bloop4j",
@@ -538,273 +382,10 @@
     )
   )
 
-<<<<<<< HEAD
 lazy val jsBridge06 = project
   .dependsOn(frontend % Provided, frontend % "test->test")
   .in(file("bridges") / "scalajs-0.6")
-=======
-lazy val benchmarks = project
-  .dependsOn(frontend % "compile->it", BenchmarkBridgeCompilation % "compile->compile")
-  .disablePlugins(ScriptedPlugin)
-  .enablePlugins(BuildInfoPlugin, JmhPlugin)
-  .settings(scalafixSettings)
-  .settings(benchmarksSettings(frontend))
-  .settings(
-    (publish / skip) := true
-  )
-
-val integrations = file("integrations")
-
-def isJdiJar(file: File): Boolean = {
-  import org.scaladebugger.SbtJdiTools
-  if (!System.getProperty("java.specification.version").startsWith("1.")) false
-  else file.getAbsolutePath.contains(SbtJdiTools.JavaTools.getAbsolutePath.toString)
-}
-
-def shadeSbtSettingsForModule(
-    moduleId: String,
-    module: Reference
-) = {
-  List(
-    (Compile / packageBin) := {
-      Def.taskDyn {
-        val baseJar = (module / Compile / Keys.packageBin).value
-        val unshadedJarDependencies =
-          (module / Compile / internalDependencyAsJars).value.map(_.data)
-        shadingPackageBin(baseJar, unshadedJarDependencies)
-      }.value
-    },
-    shadeOwnNamespaces := Set("bloop"),
-    shadeIgnoredNamespaces := Set("com.google.gson", "scala"),
-    toShadeJars := {
-      val eclipseJarsUnsignedDir = (Keys.crossTarget.value / "eclipse-jars-unsigned").toPath
-      java.nio.file.Files.createDirectories(eclipseJarsUnsignedDir)
-
-      val dependencyJars = (module / Runtime / dependencyClasspath).value.map(_.data)
-      dependencyJars.flatMap { path =>
-        val ppath = path.toString
-        val isEclipseJar = ppath.contains("eclipse")
-        val shouldShadeJar = !(
-          ppath.contains("scala-compiler") ||
-            ppath.contains("scala-library") ||
-            ppath.contains("scala-reflect") ||
-            ppath.contains("scala-xml") ||
-            ppath.contains("macro-compat") ||
-            ppath.contains("scalamacros") ||
-            ppath.contains("jsr") ||
-            ppath.contains("bcprov-jdk15on") ||
-            ppath.contains("bcpkix-jdk15on") ||
-            ppath.contains("jna") ||
-            ppath.contains("jna-platform") ||
-            isJdiJar(path)
-        ) && path.exists && !path.isDirectory
-
-        if (!shouldShadeJar) Nil
-        else if (!isEclipseJar) List(path)
-        else {
-          val targetJar = eclipseJarsUnsignedDir.resolve(path.getName)
-          build.Shading.deleteSignedJarMetadata(path.toPath, targetJar)
-          List(targetJar.toFile)
-        }
-      }
-    },
-    shadeNamespaces := Set(
-      "machinist",
-      "shapeless",
-      "cats",
-      "jawn",
-      "org.typelevel.jawn",
-      "io.circe",
-      "com.github.plokhotnyuk.jsoniter_scala",
-      "snailgun",
-      "org.zeroturnaround",
-      "io.github.soc",
-      "org.slf4j",
-      "scopt",
-      "macrocompat",
-      "coursierapi",
-      "shapeless",
-      "argonaut",
-      "org.checkerframework",
-      "com.google.guava",
-      "com.google.common",
-      "com.google.j2objc",
-      "com.google.thirdparty",
-      "com.google.errorprone",
-      "org.codehaus",
-      "ch.epfl.scala.bsp4j",
-      "org.eclipse",
-      "io.github.alexarchambault.windowsansi",
-      "org.fusesource.hawtjni",
-      "org.fusesource.jansi",
-      "concurrentrefhashmap"
-    )
-  )
-}
-
-def defineShadedSbtPlugin(
-    projectName: String,
-    sbtVersion: String,
-    sbtBloop: Reference
-) = {
-  sbt
-    .Project(projectName, integrations / "sbt-bloop" / "target" / s"sbt-bloop-shaded-$sbtVersion")
-    .enablePlugins(BloopShadingPlugin)
-    .disablePlugins(ScriptedPlugin)
-    .disablePlugins(SbtJdiTools)
-    .settings(sbtPluginSettings("sbt-bloop", sbtVersion))
-    .settings(shadedModuleSettings)
-    .settings(shadeSbtSettingsForModule("sbt-bloop-core", sbtBloop))
-    .settings(
-      (run / fork) := true,
-      (Test / fork) := true,
-      (Compile / bloopGenerate) := None,
-      (Test / bloopGenerate) := None,
-      target := (file("integrations") / "sbt-bloop-shaded" / "target" / sbtVersion).getAbsoluteFile
-    )
-}
-
-lazy val sbtBloop10: Project = project
-  .dependsOn(jsonConfig212.jvm, launcher, bloop4j)
-  .enablePlugins(ScriptedPlugin)
-  .in(integrations / "sbt-bloop")
-  .settings(scalafixSettings)
-  .settings(BuildDefaults.scriptedSettings)
-  .settings(sbtPluginSettings("sbt-bloop-core", Sbt1Version))
-
-lazy val sbtBloop10Shaded: Project =
-  defineShadedSbtPlugin("sbtBloop10Shaded", Sbt1Version, sbtBloop10).settings(
-    scalaVersion := (sbtBloop10 / scalaVersion).value,
-    // Add dependencies that are not shaded and are required to be unchanged to work at runtime
-    libraryDependencies ++= List(
-      "net.java.dev.jna" % "jna" % "4.5.0",
-      "net.java.dev.jna" % "jna-platform" % "4.5.0",
-      "com.google.code.gson" % "gson" % "2.7",
-      "com.google.code.findbugs" % "jsr305" % "3.0.2"
-    )
-  )
-
-lazy val sbtBloop013 = project
-  .dependsOn(jsonConfig210.jvm)
-  // Let's remove scripted for 0.13, we only test 1.0
-  .disablePlugins(ScriptedPlugin)
-  .in(integrations / "sbt-bloop")
-  .settings(scalaVersion := Scala210Version)
-  .settings(sbtPluginSettings("sbt-bloop-core", Sbt013Version))
-  .settings(resolvers += Resolver.typesafeIvyRepo("releases"))
-
-lazy val sbtBloop013Shaded =
-  defineShadedSbtPlugin("sbtBloop013Shaded", Sbt013Version, sbtBloop013).settings(
-    scalaVersion := (sbtBloop013 / scalaVersion).value
-  )
-
-lazy val mavenBloop = project
-  .in(integrations / "maven-bloop")
-  .disablePlugins(ScriptedPlugin)
-  .disablePlugins(ScalafixPlugin)
-  .enablePlugins(BuildInfoPlugin)
-  .dependsOn(jsonConfig213.jvm % "compile->compile;test->test")
-  .settings(scalafixSettings)
-  .settings(
-    name := "maven-bloop",
-    scalaVersion := Dependencies.Scala213Version,
-    publishM2 := publishM2.dependsOn(jsonConfig213.jvm / publishM2).value,
-    BuildDefaults.mavenPluginBuildSettings,
-    buildInfoKeys := Seq[BuildInfoKey](version),
-    buildInfoPackage := "bloop",
-    testSettings
-  )
-
-lazy val gradleBloop211 = project
-  .in(file("integrations") / "gradle-bloop")
-  .enablePlugins(BuildInfoPlugin)
-  .disablePlugins(ScriptedPlugin)
-  .dependsOn(jsonConfig211.jvm % "compile->compile;test->test")
-  .settings(name := "gradle-bloop")
-  .settings(scalafixSettings)
-  .settings(BuildDefaults.gradlePluginBuildSettings)
-  .settings(BuildInfoPlugin.buildInfoScopedSettings(Test))
-  .settings(scalaVersion := Dependencies.Scala211Version)
-  .settings(
-    libraryDependencies += Dependencies.classgraph % Test,
-    target := (file(
-      "integrations"
-    ) / "gradle-bloop" / "target" / "gradle-bloop-2.11").getAbsoluteFile
-  )
-  .settings(
-    Test / sourceDirectories := Nil,
-    Test / bloopGenerate := None,
-    Test / compile / skip := true,
-    Test / test / skip := true,
-    publishLocal := publishLocal.dependsOn((jsonConfig211.jvm / publishLocal)).value
-  )
-
-lazy val gradleBloop212 = project
-  .in(file("integrations") / "gradle-bloop")
-  .enablePlugins(BuildInfoPlugin)
-  .disablePlugins(ScriptedPlugin)
-  .settings(name := "gradle-bloop")
-  .settings(scalafixSettings)
-  .dependsOn(jsonConfig212.jvm % "compile->compile;test->test", frontend % "test->test")
-  .settings(BuildDefaults.gradlePluginBuildSettings, testSettings)
-  .settings(BuildInfoPlugin.buildInfoScopedSettings(Test))
-  .settings(scalaVersion := Dependencies.Scala212Version)
-  .settings(
-    target := (file(
-      "integrations"
-    ) / "gradle-bloop" / "target" / "gradle-bloop-2.12").getAbsoluteFile
-  )
-  .settings(
-    libraryDependencies += Dependencies.classgraph % Test,
-    publishLocal := publishLocal.dependsOn((jsonConfig212.jvm / publishLocal)).value
-  )
-
-lazy val buildpressConfig = (project in file("buildpress-config"))
-  .settings(scalafixSettings)
-  .settings(
-    scalaVersion := Scala212Version,
-    libraryDependencies ++= List(
-      Dependencies.jsoniterCore,
-      Dependencies.jsoniterMacros % Provided
-    ),
-    addCompilerPlugin(
-      "org.scalamacros" % "paradise" % "2.1.1" cross CrossVersion.full
-    )
-  )
-
-lazy val buildpress = project
-  .dependsOn(launcher, bloopShared, buildpressConfig)
-  .settings(buildpressSettings)
-  .settings(
-    scalaVersion := Scala212Version,
-    libraryDependencies ++= List(
-      Dependencies.caseApp
-    )
-  )
-
-val docs = project
-  .in(file("docs-gen"))
-  .dependsOn(frontend)
-  .enablePlugins(MdocPlugin, DocusaurusPlugin)
-  .settings(scalafixSettings)
-  .settings(
-    name := "bloop-docs",
-    moduleName := "bloop-docs",
-    (publish / skip) := true,
-    scalaVersion := Scala212Version,
-    mdoc := (Compile / run).evaluated,
-    (Compile / mainClass) := Some("bloop.Docs"),
-    (Compile / resources) ++= {
-      List((ThisBuild / baseDirectory).value / "docs")
-    }
-  )
-
-lazy val jsBridge06 = project
-  .dependsOn(frontend % Provided, frontend % "test->test")
-  .in(file("bridges") / "scalajs-0.6")
-  .disablePlugins(ScriptedPlugin)
-  .settings(scalafixSettings)
->>>>>>> 823cde49
+  .settings(scalafixSettings)
   .settings(testSettings)
   .settings(
     sonatypeSetting,
@@ -819,11 +400,7 @@
 lazy val jsBridge1 = project
   .dependsOn(frontend % Provided, frontend % "test->test")
   .in(file("bridges") / "scalajs-1")
-<<<<<<< HEAD
-=======
-  .disablePlugins(ScriptedPlugin)
-  .settings(scalafixSettings)
->>>>>>> 823cde49
+  .settings(scalafixSettings)
   .settings(testSettings)
   .settings(
     sonatypeSetting,
@@ -841,11 +418,7 @@
 lazy val nativeBridge04 = project
   .dependsOn(frontend % Provided, frontend % "test->test")
   .in(file("bridges") / "scala-native-0.4")
-<<<<<<< HEAD
-=======
-  .settings(scalafixSettings)
-  .disablePlugins(ScriptedPlugin)
->>>>>>> 823cde49
+  .settings(scalafixSettings)
   .settings(testSettings)
   .settings(
     sonatypeSetting,
