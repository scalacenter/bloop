import _root_.bloop.integrations.sbt.BloopDefaults
import build.BuildImplementation.BuildDefaults
import xerial.sbt.Sonatype.SonatypeKeys

useGpg in Global := false

dynverSeparator in ThisBuild := "-"

// Tell bloop to aggregate source deps (benchmark) config files in the same bloop config dir
bloopAggregateSourceDependencies in Global := true

bloopExportJarClassifiers in ThisBuild := Some(Set("sources"))

/**
 * ************************************************************************************************
 */
/*                      This is the build definition of the source deps                            */
/**
 * ************************************************************************************************
 */
val benchmarkBridge = project
  .in(file(".benchmark-bridge-compilation"))
  .aggregate(BenchmarkBridgeCompilation)
  .disablePlugins(ScriptedPlugin)
  .settings(
    releaseEarly := { () },
    skip in publish := true,
    bloopGenerate in Compile := None,
    bloopGenerate in Test := None
  )

lazy val bloopShared = (project in file("shared"))
  .settings(
    name := "bloop-shared",
    libraryDependencies ++= Seq(
      Dependencies.bsp4s,
      Dependencies.zinc,
      Dependencies.log4j,
      Dependencies.xxHashLibrary,
      Dependencies.configDirectories,
      Dependencies.sbtTestInterface,
      Dependencies.sbtTestAgent
    )
  )

/**
 * ************************************************************************************************
 */
/*                            This is the build definition of the wrapper                          */
/**
 * ************************************************************************************************
 */
import build.Dependencies
import build.Dependencies.{
  Scala210Version,
  Scala211Version,
  Scala212Version,
  Sbt013Version,
  Sbt1Version
}

lazy val backend = project
  .enablePlugins(BuildInfoPlugin)
  .disablePlugins(ScriptedPlugin)
  .settings(testSettings ++ testSuiteSettings)
  .dependsOn(bloopShared)
  .settings(
    name := "bloop-backend",
    buildInfoPackage := "bloop.internal.build",
    buildInfoKeys := BloopBackendInfoKeys,
    buildInfoObject := "BloopScalaInfo",
    libraryDependencies ++= List(
      Dependencies.javaDebug,
      Dependencies.nailgun,
      Dependencies.scalazCore,
      Dependencies.scalazConcurrent,
      Dependencies.coursierInterface,
      Dependencies.libraryManagement,
      Dependencies.sourcecode,
      Dependencies.monix,
      Dependencies.directoryWatcher,
      Dependencies.zt,
      Dependencies.brave,
      Dependencies.zipkinSender,
      Dependencies.pprint,
      Dependencies.difflib,
      Dependencies.asm,
      Dependencies.asmUtil
    )
  )

val publishJsonModuleSettings = List(
  publishM2Configuration := publishM2Configuration.value.withOverwrite(true),
  publishLocalConfiguration := publishLocalConfiguration.value.withOverwrite(true),
  // We compile in both so that the maven integration can be tested locally
  publishLocal := publishLocal.dependsOn(publishM2).value
)

val testJSSettings = List(
  testOptions += Tests.Argument(TestFrameworks.JUnit, "-v", "-a"),
  scalaJSLinkerConfig ~= (_.withModuleKind(ModuleKind.CommonJSModule)),
  libraryDependencies ++= List(
    "com.github.plokhotnyuk.jsoniter-scala" %%% "jsoniter-scala-core" % Dependencies.jsoniterVersion,
    "com.github.plokhotnyuk.jsoniter-scala" %%% "jsoniter-scala-macros" % Dependencies.jsoniterVersion % Provided
  )
)

val testResourceSettings = {
  // FIXME: Shared resource directory is ignored, see https://github.com/portable-scala/sbt-crossproject/issues/74
  Seq(Test).flatMap(inConfig(_) {
    unmanagedResourceDirectories ++= {
      unmanagedSourceDirectories.value
        .map(src => (src / ".." / "resources").getCanonicalFile)
        .filterNot(unmanagedResourceDirectories.value.contains)
        .distinct
    }
  })
}

lazy val jsonConfig210 = crossProject(JVMPlatform)
  .crossType(CrossType.Pure)
  .in(file("config"))
  .disablePlugins(ScriptedPlugin)
  .settings(publishJsonModuleSettings)
  .settings(
    name := "bloop-config",
    scalaVersion := Scala210Version,
    libraryDependencies +=
      compilerPlugin("org.scalamacros" % "paradise" % "2.1.1" cross CrossVersion.full),
    testResourceSettings
  )
  .jvmSettings(
    testSettings,
    target := (file("config") / "target" / "json-config-2.10" / "jvm").getAbsoluteFile,
    libraryDependencies ++= Seq(
      Dependencies.circeParser,
      Dependencies.circeCore,
      Dependencies.circeGeneric
    )
  )

lazy val jsonConfig211 = crossProject(JSPlatform, JVMPlatform)
  .crossType(CrossType.Pure)
  .in(file("config"))
  .disablePlugins(ScriptedPlugin)
  .settings(publishJsonModuleSettings)
  .settings(
    name := "bloop-config",
    scalaVersion := Scala211Version,
    unmanagedSourceDirectories in Compile +=
      Keys.baseDirectory.value / ".." / "src" / "main" / "scala-2.11-13",
    testResourceSettings
  )
  .jvmSettings(
    testSettings,
    target := (file("config") / "target" / "json-config-2.11" / "jvm").getAbsoluteFile,
    libraryDependencies ++= {
      List(
        Dependencies.jsoniterCore,
        Dependencies.jsoniterMacros % Provided,
        Dependencies.scalacheck % Test
      )
    }
  )
  .jsConfigure(_.enablePlugins(ScalaJSJUnitPlugin))
  .jsSettings(
    testJSSettings,
    target := (file("config") / "target" / "json-config-2.11" / "js").getAbsoluteFile
  )

// Needs to be called `jsonConfig` because of naming conflict with sbt universe...
lazy val jsonConfig212 = crossProject(JSPlatform, JVMPlatform)
  .crossType(CrossType.Pure)
  .in(file("config"))
  .disablePlugins(ScriptedPlugin)
  .settings(publishJsonModuleSettings)
  .settings(
    name := "bloop-config",
    unmanagedSourceDirectories in Compile +=
      Keys.baseDirectory.value / ".." / "src" / "main" / "scala-2.11-13",
    scalaVersion := Keys.scalaVersion.in(backend).value,
    scalacOptions := {
      scalacOptions.value.filterNot(opt => opt == "-deprecation"),
    },
    testResourceSettings
  )
  .jvmSettings(
    testSettings,
    target := (file("config") / "target" / "json-config-2.12" / "jvm").getAbsoluteFile,
    libraryDependencies ++= {
      List(
        Dependencies.jsoniterCore,
        Dependencies.jsoniterMacros % Provided,
        Dependencies.scalacheck % Test
      )
    }
  )
  .jsConfigure(_.enablePlugins(ScalaJSJUnitPlugin))
  .jsSettings(
    testJSSettings,
    target := (file("config") / "target" / "json-config-2.12" / "js").getAbsoluteFile
  )

lazy val jsonConfig213 = crossProject(JSPlatform, JVMPlatform)
  .crossType(CrossType.Pure)
  .in(file("config"))
  .disablePlugins(ScriptedPlugin)
  .settings(publishJsonModuleSettings)
  .settings(
    name := "bloop-config",
    unmanagedSourceDirectories in Compile +=
      Keys.baseDirectory.value / ".." / "src" / "main" / "scala-2.11-13",
    scalaVersion := "2.13.1",
    testResourceSettings
  )
  .jvmSettings(
    testSettings,
    target := (file("config") / "target" / "json-config-2.13" / "jvm").getAbsoluteFile,
    libraryDependencies ++= List(
      Dependencies.jsoniterCore,
      Dependencies.jsoniterMacros % Provided
    )
  )
  .jsConfigure(_.enablePlugins(ScalaJSJUnitPlugin))
  .jsSettings(
    testJSSettings,
    target := (file("config") / "target" / "json-config-2.13" / "js").getAbsoluteFile
  )

lazy val sockets: Project = project
  .settings(
    crossPaths := false,
    autoScalaLibrary := false,
    description := "IPC: Unix Domain Socket and Windows Named Pipes for Java",
    libraryDependencies ++= Seq(Dependencies.jna, Dependencies.jnaPlatform),
    javacOptions ++= Seq("-source", "1.8", "-target", "1.8"),
    sources in (Compile, doc) := Nil
  )

import build.BuildImplementation.jvmOptions
// For the moment, the dependency is fixed
lazy val frontend: Project = project
  .dependsOn(
    sockets,
    bloopShared,
    backend,
    backend % "test->test",
    jsonConfig212.jvm,
    buildpressConfig % "it->compile"
  )
  .disablePlugins(ScriptedPlugin)
  .enablePlugins(BuildInfoPlugin)
  .configs(IntegrationTest)
  .settings(assemblySettings, releaseSettings)
  .settings(
    testSettings,
    testSuiteSettings,
    Defaults.itSettings,
    BuildDefaults.frontendTestBuildSettings,
    // Can be removed when metals upgrades to 1.3.0
    inConfig(IntegrationTest)(BloopDefaults.configSettings),
    inConfig(Compile)(
      build.BuildKeys.lazyFullClasspath := {
        val ownProductDirectories = Keys.productDirectories.value
        val dependencyClasspath = build.BuildImplementation.lazyDependencyClasspath.value
        ownProductDirectories ++ dependencyClasspath
      }
    ),
    includeFilter in unmanagedResources in Test := {
      new FileFilter {
        def accept(file: File): Boolean = {
          val abs = file.getAbsolutePath
          !(
            abs.contains("scala-2.12") ||
              abs.contains("classes-") ||
              abs.contains("target")
          )
        }
      }
    }
  )
  .settings(
    name := "bloop-frontend",
    bloopName := "bloop",
    mainClass in Compile in run := Some("bloop.Cli"),
    bloopMainClass in Compile in run := Some("bloop.Cli"),
    buildInfoPackage := "bloop.internal.build",
    buildInfoKeys := bloopInfoKeys(nativeBridge04, jsBridge06, jsBridge1),
    javaOptions in run ++= jvmOptions,
    javaOptions in Test ++= jvmOptions,
    javaOptions in IntegrationTest ++= jvmOptions,
    libraryDependencies += Dependencies.graphviz % Test,
    fork in run := true,
    fork in Test := true,
    fork in run in IntegrationTest := true,
    parallelExecution in test := false,
    libraryDependencies ++= List(
      Dependencies.jsoniterMacros % Provided,
      Dependencies.scalazCore,
      Dependencies.monix,
      Dependencies.caseApp,
      Dependencies.scalaDebugAdapter
    ),
    dependencyOverrides += Dependencies.shapeless
  )

lazy val bloopgunSettings = Seq(
  name := "bloopgun-core",
  fork in run := true,
  fork in Test := true,
  parallelExecution in Test := false,
  buildInfoPackage := "bloopgun.internal.build",
  buildInfoKeys := List(Keys.version),
  buildInfoObject := "BloopgunInfo",
  libraryDependencies ++= List(
    //Dependencies.configDirectories,
    Dependencies.snailgun,
    // Use zt-exec instead of nuprocess because it doesn't require JNA (good for graalvm)
    Dependencies.ztExec,
    Dependencies.slf4jNop,
    Dependencies.coursierInterface,
    Dependencies.coursierInterfaceSubs,
    Dependencies.jsoniterCore,
    Dependencies.jsoniterMacros % Provided
  ),
  mainClass in GraalVMNativeImage := Some("bloop.bloopgun.Bloopgun"),
  graalVMNativeImageCommand := {
    val oldPath = graalVMNativeImageCommand.value
    if (!scala.util.Properties.isWin) oldPath
    else "C:/Users/runneradmin/.jabba/jdk/graalvm-ce-java11@20.1.0/bin/native-image.cmd"
  },
  graalVMNativeImageOptions ++= {
    val reflectionFile = Keys.sourceDirectory.in(Compile).value./("graal")./("reflection.json")
    val securityOverridesFile =
      Keys.sourceDirectory.in(Compile).value./("graal")./("java.security.overrides")
    assert(reflectionFile.exists, s"${reflectionFile.getAbsolutePath()} doesn't exist")
    assert(
      securityOverridesFile.exists,
      s"${securityOverridesFile.getAbsolutePath()} doesn't exist"
    )
    List(
      "--no-server",
      "--enable-http",
      "--enable-https",
      "-H:EnableURLProtocols=http,https",
      "--enable-all-security-services",
      "--no-fallback",
      s"-H:ReflectionConfigurationFiles=$reflectionFile",
      "--allow-incomplete-classpath",
      "-H:+ReportExceptionStackTraces",
      s"-J-Djava.security.properties=$securityOverridesFile",
      s"-Djava.security.properties=$securityOverridesFile",
      "--initialize-at-build-time=scala.Symbol",
      "--initialize-at-build-time=scala.Function1",
      "--initialize-at-build-time=scala.Function2",
      "--initialize-at-build-time=scala.runtime.StructuralCallSite",
      "--initialize-at-build-time=scala.runtime.EmptyMethodCache"
    )
  }
)

lazy val bloopgun: Project = project
  .disablePlugins(ScriptedPlugin)
  .enablePlugins(BuildInfoPlugin)
  .enablePlugins(GraalVMNativeImagePlugin)
  .settings(testSuiteSettings)
  .settings(bloopgunSettings)
  .settings(target := (file("bloopgun") / "target" / "bloopgun-2.12").getAbsoluteFile)

lazy val bloopgun213: Project = project
  .in(file("bloopgun"))
  .disablePlugins(ScriptedPlugin)
  .enablePlugins(BuildInfoPlugin)
  .enablePlugins(GraalVMNativeImagePlugin)
  .settings(testSuiteSettings)
  .settings(
    scalaVersion := Dependencies.Scala213Version,
    target := (file("bloopgun") / "target" / "bloopgun-2.13").getAbsoluteFile
  )
  .settings(bloopgunSettings)

def shadeSettingsForModule(moduleId: String, module: Reference) = List(
  packageBin in Compile := {
    Def.taskDyn {
      val baseJar = Keys.packageBin.in(module).in(Compile).value
      val unshadedJarDependencies =
        internalDependencyAsJars.in(Compile).in(module).value.map(_.data)
      shadingPackageBin(baseJar, unshadedJarDependencies)
    }.value
  },
  toShadeJars := {
    val dependencyJars = dependencyClasspath.in(Runtime).in(module).value.map(_.data)
    dependencyJars.flatMap { path =>
      val ppath = path.toString
      val shouldShadeJar = !(
        ppath.contains("scala-compiler") ||
          ppath.contains("scala-library") ||
          ppath.contains("scala-reflect") ||
          ppath.contains("scala-xml") ||
          ppath.contains("macro-compat") ||
          ppath.contains("bcprov-jdk15on") ||
          ppath.contains("bcpkix-jdk15on") ||
          ppath.contains("jna") ||
          ppath.contains("jna-platform") ||
          isJdiJar(path)
      ) && path.exists && !path.isDirectory

      if (!shouldShadeJar) Nil
      else List(path)
    }
  },
  shadeIgnoredNamespaces := Set("scala"),
  // Lists *all* Scala dependencies transitively for the shading to work correctly
  shadeNamespaces := Set(
    // Bloopgun direct and transitive deps
    "snailgun",
    "org.zeroturnaround",
    "io.github.soc",
    "org.slf4j",
    "scopt",
    "macrocompat",
    "com.github.plokhotnyuk.jsoniter_scala",
    "coursierapi"
  )
)

lazy val bloopgunShadedSettings = Seq(
  name := "bloopgun",
  fork in run := true,
  fork in Test := true,
  bloopGenerate in Compile := None,
  bloopGenerate in Test := None,
  libraryDependencies ++= List(Dependencies.scalaCollectionCompat)
)

lazy val bloopgunShaded = project
  .in(file("bloopgun/target/shaded-module-2.12"))
  .disablePlugins(ScriptedPlugin)
  .disablePlugins(SbtJdiTools)
  .enablePlugins(BloopShadingPlugin)
  .settings(shadedModuleSettings)
  .settings(shadeSettingsForModule("bloopgun-core", bloopgun))
  .settings(bloopgunShadedSettings)

lazy val bloopgunShaded213 = project
  .in(file("bloopgun/target/shaded-module-2.13"))
  .disablePlugins(ScriptedPlugin)
  .disablePlugins(SbtJdiTools)
  .enablePlugins(BloopShadingPlugin)
  .settings(shadedModuleSettings)
  .settings(shadeSettingsForModule("bloopgun-core", bloopgun213))
  .settings(bloopgunShadedSettings)
  .settings(scalaVersion := Dependencies.Scala213Version)

lazy val launcherTest = project
  .in(file("launcher-test"))
  .disablePlugins(ScriptedPlugin)
  .dependsOn(sockets, bloopgun, frontend % "test->test")
  .settings(testSuiteSettings)
  .settings(
    name := "bloop-launcher-test",
    fork in Test := true,
    parallelExecution in Test := false,
    libraryDependencies ++= List(
      Dependencies.coursierInterface
    )
  )

lazy val launcher = project
  .in(file("launcher-core"))
  .disablePlugins(ScriptedPlugin)
  .dependsOn(sockets, bloopgun)
  .settings(testSuiteSettings)
  .settings(
    name := "bloop-launcher-core",
    target := (file("launcher-core") / "target" / "launcher-2.12").getAbsoluteFile
  )

lazy val launcher213 = project
  .in(file("launcher-core"))
  .disablePlugins(ScriptedPlugin)
<<<<<<< HEAD
  .dependsOn(sockets, bloopgun213)
=======
  .dependsOn(launcher, frontend % "test->test")
>>>>>>> 8e6243dc
  .settings(testSuiteSettings)
  .settings(
    name := "bloop-launcher-core",
    scalaVersion := Dependencies.Scala213Version,
    target := (file("launcher-core") / "target" / "launcher-2.13").getAbsoluteFile
  )

lazy val launcherShadedSettings = Seq(
  name := "bloop-launcher",
  fork in run := true,
  fork in Test := true,
  bloopGenerate in Compile := None,
  bloopGenerate in Test := None,
  libraryDependencies ++= List(
    "net.java.dev.jna" % "jna" % "4.5.0",
    "net.java.dev.jna" % "jna-platform" % "4.5.0",
    Dependencies.scalaCollectionCompat
  )
)

lazy val launcherShaded = project
  .in(file("launcher-core/target/shaded-module-2.12"))
  .disablePlugins(ScriptedPlugin)
  .disablePlugins(SbtJdiTools)
  .enablePlugins(BloopShadingPlugin)
  .settings(shadedModuleSettings)
  .settings(shadeSettingsForModule("bloop-launcher-core", launcher))
  .settings(launcherShadedSettings)

lazy val launcherShaded213 = project
  .in(file("launcher-core/target/shaded-module-2.13"))
  .disablePlugins(ScriptedPlugin)
  .disablePlugins(SbtJdiTools)
  .enablePlugins(BloopShadingPlugin)
  .settings(shadedModuleSettings)
  .settings(shadeSettingsForModule("bloop-launcher-core", launcher213))
  .settings(launcherShadedSettings)
  .settings(scalaVersion := Dependencies.Scala213Version)

lazy val bloop4j = project
  .disablePlugins(ScriptedPlugin)
  .dependsOn(jsonConfig212.jvm)
  .settings(
    name := "bloop4j",
    fork in run := true,
    fork in Test := true,
    libraryDependencies ++= List(
      Dependencies.bsp4j
    )
  )

lazy val benchmarks = project
  .dependsOn(frontend % "compile->it", BenchmarkBridgeCompilation % "compile->compile")
  .disablePlugins(ScriptedPlugin)
  .enablePlugins(BuildInfoPlugin, JmhPlugin)
  .settings(benchmarksSettings(frontend))
  .settings(
    skip in publish := true
  )

val integrations = file("integrations")

def isJdiJar(file: File): Boolean = {
  import org.scaladebugger.SbtJdiTools
  if (!System.getProperty("java.specification.version").startsWith("1.")) false
  else file.getAbsolutePath.contains(SbtJdiTools.JavaTools.getAbsolutePath.toString)
}

def shadeSbtSettingsForModule(
    moduleId: String,
    module: Reference
) = {
  List(
    packageBin in Compile := {
      Def.taskDyn {
        val baseJar = Keys.packageBin.in(module).in(Compile).value
        val unshadedJarDependencies =
          internalDependencyAsJars.in(Compile).in(module).value.map(_.data)
        shadingPackageBin(baseJar, unshadedJarDependencies)
      }.value
    },
    shadeOwnNamespaces := Set("bloop"),
    shadeIgnoredNamespaces := Set("com.google.gson", "scala"),
    toShadeJars := {
      val eclipseJarsUnsignedDir = (Keys.crossTarget.value / "eclipse-jars-unsigned").toPath
      java.nio.file.Files.createDirectories(eclipseJarsUnsignedDir)

      val dependencyJars = dependencyClasspath.in(Runtime).in(module).value.map(_.data)
      dependencyJars.flatMap { path =>
        val ppath = path.toString
        val isEclipseJar = ppath.contains("eclipse")
        val shouldShadeJar = !(
          ppath.contains("scala-compiler") ||
            ppath.contains("scala-library") ||
            ppath.contains("scala-reflect") ||
            ppath.contains("scala-xml") ||
            ppath.contains("macro-compat") ||
            ppath.contains("scalamacros") ||
            ppath.contains("jsr") ||
            ppath.contains("bcprov-jdk15on") ||
            ppath.contains("bcpkix-jdk15on") ||
            ppath.contains("jna") ||
            ppath.contains("jna-platform") ||
            isJdiJar(path)
        ) && path.exists && !path.isDirectory

        if (!shouldShadeJar) Nil
        else if (!isEclipseJar) List(path)
        else {
          val targetJar = eclipseJarsUnsignedDir.resolve(path.getName)
          build.Shading.deleteSignedJarMetadata(path.toPath, targetJar)
          List(targetJar.toFile)
        }
      }
    },
    shadeNamespaces := Set(
      "machinist",
      "shapeless",
      "cats",
      "jawn",
      "org.typelevel.jawn",
      "io.circe",
      "com.github.plokhotnyuk.jsoniter_scala",
      "snailgun",
      "org.zeroturnaround",
      "io.github.soc",
      "org.slf4j",
      "scopt",
      "macrocompat",
      "coursierapi",
      "shapeless",
      "argonaut",
      "org.checkerframework",
      "com.google.guava",
      "com.google.common",
      "com.google.j2objc",
      "com.google.thirdparty",
      "com.google.errorprone",
      "org.codehaus",
      "ch.epfl.scala.bsp4j",
      "org.eclipse",
      "io.github.alexarchambault.windowsansi",
      "org.fusesource.hawtjni",
      "org.fusesource.jansi",
      "concurrentrefhashmap"
    )
  )
}

def defineShadedSbtPlugin(
    projectName: String,
    sbtVersion: String,
    sbtBloop: Reference
) = {
  sbt
    .Project(projectName, integrations / "sbt-bloop" / "target" / s"sbt-bloop-shaded-$sbtVersion")
    .enablePlugins(BloopShadingPlugin)
    .disablePlugins(ScriptedPlugin)
    .disablePlugins(SbtJdiTools)
    .settings(sbtPluginSettings("sbt-bloop", sbtVersion))
    .settings(shadedModuleSettings)
    .settings(shadeSbtSettingsForModule("sbt-bloop-core", sbtBloop))
    .settings(
      fork in run := true,
      fork in Test := true,
      bloopGenerate in Compile := None,
      bloopGenerate in Test := None,
      target := (file("integrations") / "sbt-bloop-shaded" / "target" / sbtVersion).getAbsoluteFile
    )
}

lazy val sbtBloop10: Project = project
  .dependsOn(jsonConfig212.jvm, launcher, bloop4j)
  .enablePlugins(ScriptedPlugin)
  .in(integrations / "sbt-bloop")
  .settings(BuildDefaults.scriptedSettings)
  .settings(sbtPluginSettings("sbt-bloop-core", Sbt1Version))

lazy val sbtBloop10Shaded: Project =
  defineShadedSbtPlugin("sbtBloop10Shaded", Sbt1Version, sbtBloop10).settings(
    scalaVersion := (scalaVersion in sbtBloop10).value,
    // Add dependencies that are not shaded and are required to be unchanged to work at runtime
    libraryDependencies ++= List(
      "net.java.dev.jna" % "jna" % "4.5.0",
      "net.java.dev.jna" % "jna-platform" % "4.5.0",
      "com.google.code.gson" % "gson" % "2.7",
      "com.google.code.findbugs" % "jsr305" % "3.0.2"
    )
  )

lazy val sbtBloop013 = project
  .dependsOn(jsonConfig210.jvm)
  // Let's remove scripted for 0.13, we only test 1.0
  .disablePlugins(ScriptedPlugin)
  .in(integrations / "sbt-bloop")
  .settings(scalaVersion := Scala210Version)
  .settings(sbtPluginSettings("sbt-bloop-core", Sbt013Version))
  .settings(resolvers += Resolver.typesafeIvyRepo("releases"))

lazy val sbtBloop013Shaded =
  defineShadedSbtPlugin("sbtBloop013Shaded", Sbt013Version, sbtBloop013).settings(
    scalaVersion := (scalaVersion in sbtBloop013).value
  )

lazy val mavenBloop = project
  .in(integrations / "maven-bloop")
  .disablePlugins(ScriptedPlugin)
  .enablePlugins(BuildInfoPlugin)
  .dependsOn(jsonConfig213.jvm % "compile->compile;test->test")
  .settings(
    name := "maven-bloop",
    scalaVersion := (jsonConfig213.jvm / scalaVersion).value,
    publishM2 := publishM2.dependsOn(jsonConfig213.jvm / publishM2).value,
    BuildDefaults.mavenPluginBuildSettings,
    buildInfoKeys := Seq[BuildInfoKey](version),
    buildInfoPackage := "bloop",
    testSettings
  )

lazy val gradleBloop211 = project
  .in(file("integrations") / "gradle-bloop")
  .enablePlugins(BuildInfoPlugin)
  .disablePlugins(ScriptedPlugin)
  .dependsOn(jsonConfig211.jvm % "compile->compile;test->test")
  .settings(name := "gradle-bloop")
  .settings(BuildDefaults.gradlePluginBuildSettings)
  .settings(BuildInfoPlugin.buildInfoScopedSettings(Test))
  .settings(scalaVersion := Keys.scalaVersion.in(jsonConfig211.jvm).value)
  .settings(
    libraryDependencies += Dependencies.classgraph % Test,
    target := (file(
      "integrations"
    ) / "gradle-bloop" / "target" / "gradle-bloop-2.11").getAbsoluteFile
  )
  .settings(
    Test / sourceDirectories := Nil,
    Test / bloopGenerate := None,
    Test / compile / skip := true,
    Test / test / skip := true,
    publishLocal := publishLocal.dependsOn(publishLocal.in(jsonConfig211.jvm)).value
  )

lazy val gradleBloop212 = project
  .in(file("integrations") / "gradle-bloop")
  .enablePlugins(BuildInfoPlugin)
  .disablePlugins(ScriptedPlugin)
  .settings(name := "gradle-bloop")
  .dependsOn(jsonConfig212.jvm % "compile->compile;test->test", frontend % "test->test")
  .settings(BuildDefaults.gradlePluginBuildSettings, testSettings)
  .settings(BuildInfoPlugin.buildInfoScopedSettings(Test))
  .settings(scalaVersion := Keys.scalaVersion.in(jsonConfig212.jvm).value)
  .settings(
    target := (file(
      "integrations"
    ) / "gradle-bloop" / "target" / "gradle-bloop-2.12").getAbsoluteFile
  )
  .settings(
    libraryDependencies += Dependencies.classgraph % Test,
    publishLocal := publishLocal.dependsOn(publishLocal.in(jsonConfig212.jvm)).value
  )

lazy val buildpressConfig = (project in file("buildpress-config"))
  .settings(
    scalaVersion := Scala212Version,
    libraryDependencies ++= List(
      Dependencies.jsoniterCore,
      Dependencies.jsoniterMacros % Provided
    ),
    addCompilerPlugin(
      "org.scalamacros" % "paradise" % "2.1.1" cross CrossVersion.full
    )
  )

lazy val buildpress = project
  .dependsOn(launcher, bloopShared, buildpressConfig)
  .settings(buildpressSettings)
  .settings(
    scalaVersion := Scala212Version,
    libraryDependencies ++= List(
      Dependencies.caseApp
    )
  )

val docs = project
  .in(file("docs-gen"))
  .dependsOn(frontend)
  .enablePlugins(MdocPlugin, DocusaurusPlugin)
  .settings(
    name := "bloop-docs",
    moduleName := "bloop-docs",
    skip in publish := true,
    scalaVersion := Scala212Version,
    mdoc := run.in(Compile).evaluated,
    mainClass.in(Compile) := Some("bloop.Docs"),
    resources.in(Compile) ++= {
      List(baseDirectory.in(ThisBuild).value / "docs")
    }
  )

lazy val jsBridge06 = project
  .dependsOn(frontend % Provided, frontend % "test->test")
  .in(file("bridges") / "scalajs-0.6")
  .disablePlugins(ScriptedPlugin)
  .settings(testSettings)
  .settings(
    name := "bloop-js-bridge-0.6",
    libraryDependencies ++= List(
      Dependencies.scalaJsTools06,
      Dependencies.scalaJsSbtTestAdapter06,
      Dependencies.scalaJsEnvs06
    )
  )

lazy val jsBridge1 = project
  .dependsOn(frontend % Provided, frontend % "test->test")
  .in(file("bridges") / "scalajs-1")
  .disablePlugins(ScriptedPlugin)
  .settings(testSettings)
  .settings(
    name := "bloop-js-bridge-1",
    libraryDependencies ++= List(
      Dependencies.scalaJsLinker1,
      Dependencies.scalaJsLogging1,
      Dependencies.scalaJsEnvs1,
      Dependencies.scalaJsEnvNode1,
      Dependencies.scalaJsEnvJsdomNode1,
      Dependencies.scalaJsSbtTestAdapter1
    )
  )

lazy val nativeBridge04 = project
  .dependsOn(frontend % Provided, frontend % "test->test")
  .in(file("bridges") / "scala-native-0.4")
  .disablePlugins(ScriptedPlugin)
  .settings(testSettings)
  .settings(
    name := "bloop-native-bridge-0.4",
    libraryDependencies += Dependencies.scalaNativeTools04,
    javaOptions in Test ++= jvmOptions,
    fork in Test := true
  )

/* This project has the only purpose of forcing the resolution of some artifacts that fail spuriously to be fetched.  */
lazy val twitterIntegrationProjects = project
  .disablePlugins(BloopShadedPlugin)
  .in(file("target") / "twitter-integration-projects")
  .settings(
    resolvers += MavenRepository("twitter-resolver", "https://maven.twttr.com"),
    libraryDependencies += "com.hadoop.gplcompression" % "hadoop-lzo" % "0.4.19",
    libraryDependencies += "com.twitter.common" % "util" % "0.0.118",
    libraryDependencies += "com.twitter.common" % "quantity" % "0.0.96",
    libraryDependencies += "com.twitter" % "scrooge-serializer_2.11" % "4.12.0"
  )

val allProjects = Seq(
  bloopShared,
  backend,
  frontend,
  benchmarks,
  jsonConfig210.jvm,
  jsonConfig211.jvm,
  jsonConfig211.js,
  jsonConfig212.jvm,
  jsonConfig212.js,
  jsonConfig213.jvm,
  jsonConfig213.js,
  sbtBloop013,
  sbtBloop10,
  mavenBloop,
  gradleBloop211,
  gradleBloop212,
  nativeBridge04,
  jsBridge06,
  jsBridge1,
  launcher,
<<<<<<< HEAD
  launcher213,
=======
>>>>>>> 8e6243dc
  launcherTest,
  sockets,
  bloopgun,
  bloopgun213
)

val allProjectsToRelease = Seq[ProjectReference](
  bloopShared,
  backend,
  frontend,
  jsonConfig210.jvm,
  jsonConfig211.js,
  jsonConfig211.jvm,
  jsonConfig212.js,
  jsonConfig212.jvm,
  jsonConfig213.js,
  jsonConfig213.jvm,
  sbtBloop013,
  sbtBloop10,
  sbtBloop013Shaded,
  sbtBloop10Shaded,
  mavenBloop,
  gradleBloop211,
  gradleBloop212,
  nativeBridge04,
  jsBridge06,
  jsBridge1,
  sockets,
  bloopgun,
  bloopgunShaded,
  bloopgun213,
  bloopgunShaded213,
  launcher,
  launcherShaded,
  launcher213,
  launcherShaded213,
  buildpressConfig,
  buildpress
)

val allProjectReferences = allProjects.map(p => LocalProject(p.id))
val bloop = project
  .in(file("."))
  .disablePlugins(ScriptedPlugin)
  .aggregate(allProjectReferences: _*)
  .settings(
    releaseEarly := { () },
    skip in publish := true,
    crossSbtVersions := Seq(Sbt1Version, Sbt013Version),
    commands += BuildDefaults.exportProjectsInTestResourcesCmd,
    buildIntegrationsBase := (Keys.baseDirectory in ThisBuild).value / "build-integrations",
    twitterDodo := buildIntegrationsBase.value./("build-twitter"),
    publishLocalAllModules := {
      BuildDefaults
        .publishLocalAllModules(allProjectsToRelease)
        .value
    },
    releaseEarlyAllModules := {
      BuildDefaults
        .releaseEarlyAllModules(allProjectsToRelease)
        .value
    },
    releaseSonatypeBundle := {
      Def.taskDyn {
        val bundleDir = SonatypeKeys.sonatypeBundleDirectory.value
        // Do nothing if sonatype bundle doesn't exist
        if (!bundleDir.exists) Def.task("")
        else SonatypeKeys.sonatypeBundleRelease
      }.value
    },
    exportCommunityBuild := {
      build.BuildImplementation
        .exportCommunityBuild(
          buildpress,
          jsonConfig210.jvm,
          jsonConfig212.jvm,
          sbtBloop013,
          sbtBloop10
        )
        .value
    }
  )

// Runs the scripted tests to setup integration tests
// ! This is used by the benchmarks too !
val isWindows = scala.util.Properties.isWin
addCommandAlias(
  "install",
  Seq(
    "publishLocalAllModules",
    // Don't generate graalvm image if running in Windows
    if (isWindows) "" else "bloopgun/graalvm-native-image:packageBin",
    s"${frontend.id}/test:compile",
    "createLocalHomebrewFormula",
    "createLocalScoopFormula",
    "createLocalArchPackage"
  ).filter(!_.isEmpty)
    .mkString(";", ";", "")
)

val allReleaseActions = List("releaseEarlyAllModules", "releaseLauncher", "sonatypeBundleRelease")
addCommandAlias("releaseBloop", allReleaseActions.mkString(";", ";", ""))<|MERGE_RESOLUTION|>--- conflicted
+++ resolved
@@ -455,7 +455,7 @@
 lazy val launcherTest = project
   .in(file("launcher-test"))
   .disablePlugins(ScriptedPlugin)
-  .dependsOn(sockets, bloopgun, frontend % "test->test")
+  .dependsOn(launcher, frontend % "test->test")
   .settings(testSuiteSettings)
   .settings(
     name := "bloop-launcher-test",
@@ -479,11 +479,7 @@
 lazy val launcher213 = project
   .in(file("launcher-core"))
   .disablePlugins(ScriptedPlugin)
-<<<<<<< HEAD
   .dependsOn(sockets, bloopgun213)
-=======
-  .dependsOn(launcher, frontend % "test->test")
->>>>>>> 8e6243dc
   .settings(testSuiteSettings)
   .settings(
     name := "bloop-launcher-core",
@@ -859,10 +855,7 @@
   jsBridge06,
   jsBridge1,
   launcher,
-<<<<<<< HEAD
   launcher213,
-=======
->>>>>>> 8e6243dc
   launcherTest,
   sockets,
   bloopgun,
