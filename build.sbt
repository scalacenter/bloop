--- conflicted
+++ resolved
@@ -277,124 +277,27 @@
     }
   )
 
-<<<<<<< HEAD
 lazy val launcher = project
-  .dependsOn(`bloopgun-core`, frontend % "test->test")
-  .settings(testSuiteSettings)
+  .dependsOn(`bloopgun-core`)
   .settings(
     sonatypeSetting,
     name := "bloop-launcher",
-=======
-def shadeSettingsForModule(moduleId: String, module: Reference) = List(
-  packageBin in Compile := {
-    Def.taskDyn {
-      val baseJar = Keys.packageBin.in(module).in(Compile).value
-      val unshadedJarDependencies =
-        internalDependencyAsJars.in(Compile).in(module).value.map(_.data)
-      shadingPackageBin(baseJar, unshadedJarDependencies)
-    }.value
-  },
-  toShadeJars := {
-    val dependencyJars = dependencyClasspath.in(Runtime).in(module).value.map(_.data)
-    dependencyJars.flatMap { path =>
-      val ppath = path.toString
-      val shouldShadeJar = !(
-        ppath.contains("scala-compiler") ||
-          ppath.contains("scala-library") ||
-          ppath.contains("scala-reflect") ||
-          ppath.contains("scala-xml") ||
-          ppath.contains("macro-compat") ||
-          ppath.contains("bcprov-jdk15on") ||
-          ppath.contains("bcpkix-jdk15on") ||
-          ppath.contains("jna") ||
-          ppath.contains("jna-platform") ||
-          isJdiJar(path)
-      ) && path.exists && !path.isDirectory
-
-      if (!shouldShadeJar) Nil
-      else List(path)
-    }
-  },
-  shadeIgnoredNamespaces := Set("scala"),
-  // Lists *all* Scala dependencies transitively for the shading to work correctly
-  shadeNamespaces := Set(
-    // Bloopgun direct and transitive deps
-    "snailgun",
-    "org.zeroturnaround",
-    "io.github.soc",
-    "org.slf4j",
-    "scopt",
-    "macrocompat",
-    "com.github.plokhotnyuk.jsoniter_scala",
-    "coursierapi"
-  )
-)
-
-lazy val bloopgunShaded = project
-  .in(file("bloopgun/target/shaded-module"))
-  .disablePlugins(ScriptedPlugin)
-  .disablePlugins(SbtJdiTools)
-  .enablePlugins(BloopShadingPlugin)
-  .settings(shadedModuleSettings)
-  .settings(shadeSettingsForModule("bloopgun-core", bloopgun))
-  .settings(
-    name := "bloopgun",
-    fork in run := true,
-    fork in Test := true,
-    bloopGenerate in Compile := None,
-    bloopGenerate in Test := None,
-    libraryDependencies ++= List(Dependencies.scalaCollectionCompat)
-  )
-
-lazy val launcher: Project = project
-  .in(file("launcher-core"))
-  .disablePlugins(ScriptedPlugin)
-  .dependsOn(sockets, bloopgun)
-  .settings(testSuiteSettings)
-  .settings(
-    name := "bloop-launcher-core",
     crossScalaVersions := Seq(Dependencies.Scala212Version, Dependencies.Scala213Version)
   )
 
 lazy val launcherTest: Project = project
   .in(file("launcher-test"))
   .disablePlugins(ScriptedPlugin)
-  .dependsOn(sockets, bloopgun, frontend % "test->test")
+  .dependsOn(`bloopgun-core`, frontend % "test->test", launcher)
   .settings(testSuiteSettings)
   .settings(
     name := "bloop-launcher-test",
->>>>>>> 623bf486
     fork in Test := true,
     parallelExecution in Test := false,
     libraryDependencies ++= List(
       Dependencies.coursierInterface
-<<<<<<< HEAD
     ),
     tmpDirSettings
-=======
-    )
-  )
-
-lazy val launcherShaded = project
-  .in(file("launcher-core/target/shaded-module"))
-  .disablePlugins(ScriptedPlugin)
-  .disablePlugins(SbtJdiTools)
-  .enablePlugins(BloopShadingPlugin)
-  .settings(shadedModuleSettings)
-  .settings(crossScalaVersions := Seq(Dependencies.Scala212Version, Dependencies.Scala213Version))
-  .settings(shadeSettingsForModule("bloop-launcher-core", launcher))
-  .settings(
-    name := "bloop-launcher",
-    fork in run := true,
-    fork in Test := true,
-    bloopGenerate in Compile := None,
-    bloopGenerate in Test := None,
-    libraryDependencies ++= List(
-      "net.java.dev.jna" % "jna" % "4.5.0",
-      "net.java.dev.jna" % "jna-platform" % "4.5.0",
-      Dependencies.scalaCollectionCompat
-    )
->>>>>>> 623bf486
   )
 
 lazy val bloop4j = project
@@ -457,6 +360,7 @@
     frontend,
     backend,
     launcher,
+    launcherTest,
     bloopgun,
     `bloopgun-core`,
     shared,
