import build.BuildImplementation.BuildDefaults
import scala.util.Properties

inThisBuild(
  List(
    organization := "io.github.alexarchambault.bleep",
    homepage := Some(url("https://github.com/alexarchambault/bleep")),
    licenses := List("Apache-2.0" -> url("http://www.apache.org/licenses/LICENSE-2.0")),
    developers := List(
      Developer(
        "alexarchambault",
        "Alex Archambault",
        "",
        url("https://github.com/alexarchambault")
      )
    ),
    sonatypeCredentialHost := "s01.oss.sonatype.org"
  )
)

lazy val sonatypeSetting = Def.settings(
  sonatypeProfileName := "io.github.alexarchambault"
)

(ThisBuild / dynverSeparator) := "-"

ThisBuild / scalafixDependencies += "com.github.liancheng" %% "organize-imports" % "0.6.0"

// Add hook for scalafmt validation
Global / onLoad ~= { old =>
  if (!scala.util.Properties.isWin) {
    import java.nio.file._
    val prePush = Paths.get(".git", "hooks", "pre-push")
    Files.createDirectories(prePush.getParent)
    Files.write(
      prePush,
      """#!/bin/sh
        |set -eux
        |bin/scalafmt --diff --diff-branch main
        |git diff --exit-code
        |""".stripMargin.getBytes()
    )
    prePush.toFile.setExecutable(true)
  }
  old
}

val scalafixSettings: Seq[Setting[_]] = Seq(
  scalacOptions ++= {
    if (scalaVersion.value.startsWith("2.11")) Seq("-Ywarn-unused-import")
    else if (scalaVersion.value.startsWith("2.12")) Seq("-Ywarn-unused", "-Xlint:unused")
    else if (scalaVersion.value.startsWith("2.13")) Seq("-Wunused")
    else Seq.empty
  },
  semanticdbEnabled := true,
  semanticdbVersion := scalafixSemanticdb.revision
)

lazy val shared = project
  .settings(scalafixSettings)
  .settings(
    sonatypeSetting,
    name := "bloop-shared",
    libraryDependencies ++= Seq(
      Dependencies.bsp4s,
      Dependencies.coursierInterface,
      Dependencies.zinc,
      Dependencies.log4j,
      Dependencies.xxHashLibrary,
      Dependencies.sbtTestInterface,
      Dependencies.sbtTestAgent
    )
  )

import build.Dependencies
import build.Dependencies.Scala212Version

lazy val backend = project
  .enablePlugins(BuildInfoPlugin)
  .settings(scalafixSettings)
  .settings(testSettings ++ testSuiteSettings)
  .dependsOn(shared)
  .settings(
    sonatypeSetting,
    name := "bloop-backend",
    buildInfoPackage := "bloop.internal.build",
    buildInfoKeys := Seq[BuildInfoKey](
      Keys.scalaVersion,
      Keys.scalaOrganization
    ),
    buildInfoObject := "BloopScalaInfo",
    libraryDependencies ++= List(
      Dependencies.nailgun,
      Dependencies.scalazCore,
      Dependencies.scalazConcurrent,
      Dependencies.libraryManagement,
      Dependencies.sourcecode,
      Dependencies.monix,
      Dependencies.directoryWatcher,
      Dependencies.zt,
      Dependencies.brave,
      Dependencies.zipkinSender,
      Dependencies.pprint,
      Dependencies.difflib,
      Dependencies.asm,
      Dependencies.asmUtil
    )
  )

val testResourceSettings = {
  // FIXME: Shared resource directory is ignored, see https://github.com/portable-scala/sbt-crossproject/issues/74
  Seq(Test).flatMap(inConfig(_) {
    unmanagedResourceDirectories ++= {
      unmanagedSourceDirectories.value
        .map(src => (src / ".." / "resources").getCanonicalFile)
        .filterNot(unmanagedResourceDirectories.value.contains)
        .distinct
    }
  })
}

// Needs to be called `jsonConfig` because of naming conflict with sbt universe...
lazy val config = project
  .disablePlugins(ScalafixPlugin)
  .settings(
    sonatypeSetting,
    name := "bloop-config",
    crossScalaVersions := Seq(Dependencies.Scala212Version, Dependencies.Scala213Version),
    scalacOptions := {
      scalacOptions.value.filterNot(opt => opt == "-deprecation"),
    },
    testResourceSettings,
    testSettings,
    libraryDependencies ++= {
      List(
        Dependencies.jsoniterCore,
        Dependencies.jsoniterMacros % Provided,
        Dependencies.scalacheck % Test
      )
    }
  )

lazy val tmpDirSettings = Def.settings(
  javaOptions in Test += {
    val tmpDir = (baseDirectory in ThisBuild).value / "target" / "tests-tmp"
    s"-Dbloop.tests.tmp-dir=$tmpDir"
  }
)

import build.BuildImplementation.jvmOptions
// For the moment, the dependency is fixed
lazy val frontend: Project = project
  .dependsOn(
    backend,
    backend % "test->test",
    config
  )
  .enablePlugins(BuildInfoPlugin)
  .configs(IntegrationTest)
  .settings(scalafixSettings)
  .settings(
    sonatypeSetting,
    testSettings,
    testSuiteSettings,
    Defaults.itSettings,
    BuildDefaults.frontendTestBuildSettings,
    (Test / unmanagedResources / includeFilter) := {
      new FileFilter {
        def accept(file: File): Boolean = {
          val abs = file.getAbsolutePath
          !(
            abs.contains("scala-2.12") ||
              abs.contains("classes-") ||
              abs.contains("target")
          )
        }
      }
    }
  )
  .settings(
    name := "bloop-frontend",
    bloopName := "bloop",
    (Compile / run / mainClass) := Some("bloop.Cli"),
    buildInfoPackage := "bloop.internal.build",
<<<<<<< HEAD
    buildInfoKeys := bloopInfoKeys(nativeBridge04, jsBridge1),
=======
    buildInfoKeys := List[BuildInfoKey](
      Keys.organization,
      build.BuildKeys.bloopName,
      Keys.version,
      Keys.scalaVersion,
      nailgunClientLocation,
      "zincVersion" -> Dependencies.zincVersion,
      "bspVersion" -> Dependencies.bspVersion,
      "nativeBridge04" -> (nativeBridge04Name + "_" + Keys.scalaBinaryVersion.value),
      "jsBridge06" -> (jsBridge06Name + "_" + Keys.scalaBinaryVersion.value),
      "jsBridge1" -> (jsBridge1Name + "_" + Keys.scalaBinaryVersion.value)
    ),
>>>>>>> 341800e9
    (run / javaOptions) ++= jvmOptions,
    (Test / javaOptions) ++= jvmOptions,
    tmpDirSettings,
    (IntegrationTest / javaOptions) ++= jvmOptions,
    (run / fork) := true,
    (Test / fork) := true,
    (IntegrationTest / run / fork) := true,
    (test / parallelExecution) := false,
    libraryDependencies ++= List(
      Dependencies.jsoniterMacros % Provided,
      Dependencies.caseApp,
<<<<<<< HEAD
      Dependencies.scalaDebugAdapter,
      Dependencies.libdaemonjvm,
      Dependencies.logback
=======
      Dependencies.scalaDebugAdapter
    ),
    dependencyOverrides += Dependencies.shapeless
  )

lazy val bloopgunSettings = Seq(
  name := "bloopgun-core",
  (run / fork) := true,
  (Test / fork) := true,
  (Test / parallelExecution) := false,
  buildInfoPackage := "bloopgun.internal.build",
  buildInfoKeys := List(Keys.version),
  buildInfoObject := "BloopgunInfo",
  libraryDependencies ++= List(
    //Dependencies.configDirectories,
    Dependencies.snailgun,
    // Use zt-exec instead of nuprocess because it doesn't require JNA (good for graalvm)
    Dependencies.ztExec,
    Dependencies.slf4jNop,
    Dependencies.coursierInterface,
    Dependencies.coursierInterfaceSubs,
    Dependencies.jsoniterCore,
    Dependencies.jsoniterMacros % Provided
  ),
  (GraalVMNativeImage / mainClass) := Some("bloop.bloopgun.Bloopgun"),
  graalVMNativeImageCommand := {
    val oldPath = graalVMNativeImageCommand.value
    if (!scala.util.Properties.isWin) oldPath
    else "C:/Users/runneradmin/.jabba/jdk/graalvm-ce-java11@21.1.0/bin/native-image.cmd"
  },
  graalVMNativeImageOptions ++= {
    val reflectionFile = (Compile / Keys.sourceDirectory).value./("graal")./("reflection.json")
    val securityOverridesFile =
      (Compile / Keys.sourceDirectory).value./("graal")./("java.security.overrides")
    assert(reflectionFile.exists, s"${reflectionFile.getAbsolutePath()} doesn't exist")
    assert(
      securityOverridesFile.exists,
      s"${securityOverridesFile.getAbsolutePath()} doesn't exist"
    )
    List(
      "--no-server",
      "--enable-http",
      "--enable-https",
      "-H:EnableURLProtocols=http,https",
      "--enable-all-security-services",
      "--no-fallback",
      s"-H:ReflectionConfigurationFiles=$reflectionFile",
      "--allow-incomplete-classpath",
      "-H:+ReportExceptionStackTraces",
      s"-J-Djava.security.properties=$securityOverridesFile",
      s"-Djava.security.properties=$securityOverridesFile",
      "--initialize-at-build-time=scala.Symbol",
      "--initialize-at-build-time=scala.Function1",
      "--initialize-at-build-time=scala.Function2",
      "--initialize-at-build-time=scala.runtime.StructuralCallSite",
      "--initialize-at-build-time=scala.runtime.EmptyMethodCache"
    )
  }
)

lazy val bloopgun: Project = project
  .disablePlugins(ScriptedPlugin)
  .disablePlugins(ScalafixPlugin)
  .enablePlugins(BuildInfoPlugin)
  .enablePlugins(GraalVMNativeImagePlugin)
  .settings(testSuiteSettings)
  .settings(bloopgunSettings)
  .settings(target := (file("bloopgun") / "target" / "bloopgun-2.12").getAbsoluteFile)

lazy val bloopgun213: Project = project
  .in(file("bloopgun"))
  .disablePlugins(ScriptedPlugin)
  .disablePlugins(ScalafixPlugin)
  .enablePlugins(BuildInfoPlugin)
  .enablePlugins(GraalVMNativeImagePlugin)
  .settings(testSuiteSettings)
  .settings(
    scalaVersion := Dependencies.Scala213Version,
    target := (file("bloopgun") / "target" / "bloopgun-2.13").getAbsoluteFile
  )
  .settings(bloopgunSettings)

def shadeSettingsForModule(moduleId: String, module: Reference) = List(
  (Compile / packageBin) := {
    Def.taskDyn {
      val baseJar = (module / Compile / Keys.packageBin).value
      val unshadedJarDependencies =
        (module / Compile / internalDependencyAsJars).value.map(_.data)
      shadingPackageBin(baseJar, unshadedJarDependencies)
    }.value
  },
  toShadeJars := {
    val dependencyJars = (module / Runtime / dependencyClasspath).value.map(_.data)
    dependencyJars.flatMap { path =>
      val ppath = path.toString
      val shouldShadeJar = !(
        ppath.contains("scala-compiler") ||
          ppath.contains("scala-library") ||
          ppath.contains("scala-reflect") ||
          ppath.contains("scala-xml") ||
          ppath.contains("macro-compat") ||
          ppath.contains("bcprov-jdk15on") ||
          ppath.contains("bcpkix-jdk15on") ||
          ppath.contains("jna") ||
          ppath.contains("jna-platform") ||
          isJdiJar(path)
      ) && path.exists && !path.isDirectory

      if (!shouldShadeJar) Nil
      else List(path)
    }
  },
  shadeIgnoredNamespaces := Set("scala"),
  // Lists *all* Scala dependencies transitively for the shading to work correctly
  shadeNamespaces := Set(
    // Bloopgun direct and transitive deps
    "snailgun",
    "org.zeroturnaround",
    "io.github.soc",
    "org.slf4j",
    "scopt",
    "macrocompat",
    "com.github.plokhotnyuk.jsoniter_scala",
    "coursierapi"
  )
)

lazy val bloopgunShadedSettings = Seq(
  name := "bloopgun",
  (run / fork) := true,
  (Test / fork) := true,
  (Compile / bloopGenerate) := None,
  (Test / bloopGenerate) := None,
  libraryDependencies ++= List(Dependencies.scalaCollectionCompat)
)

lazy val bloopgunShaded = project
  .in(file("bloopgun/target/shaded-module-2.12"))
  .disablePlugins(ScriptedPlugin)
  .disablePlugins(SbtJdiTools)
  .enablePlugins(BloopShadingPlugin)
  .settings(shadedModuleSettings)
  .settings(shadeSettingsForModule("bloopgun-core", bloopgun))
  .settings(bloopgunShadedSettings)

lazy val bloopgunShaded213 = project
  .in(file("bloopgun/target/shaded-module-2.13"))
  .disablePlugins(ScriptedPlugin)
  .disablePlugins(SbtJdiTools)
  .enablePlugins(BloopShadingPlugin)
  .settings(shadedModuleSettings)
  .settings(shadeSettingsForModule("bloopgun-core", bloopgun213))
  .settings(bloopgunShadedSettings)
  .settings(scalaVersion := Dependencies.Scala213Version)

lazy val launcherTest = project
  .in(file("launcher-test"))
  .disablePlugins(ScriptedPlugin)
  .dependsOn(launcher, frontend % "test->test")
  .settings(scalafixSettings)
  .settings(testSuiteSettings)
  .settings(
    name := "bloop-launcher-test",
    (Test / fork) := true,
    (Test / parallelExecution) := false,
    libraryDependencies ++= List(
      Dependencies.coursierInterface
    )
  )

lazy val launcher = project
  .in(file("launcher-core"))
  .disablePlugins(ScriptedPlugin)
  .disablePlugins(ScalafixPlugin)
  .dependsOn(sockets, bloopgun)
  .settings(testSuiteSettings)
  .settings(
    name := "bloop-launcher-core",
    target := (file("launcher-core") / "target" / "launcher-2.12").getAbsoluteFile
  )

lazy val launcher213 = project
  .in(file("launcher-core"))
  .disablePlugins(ScriptedPlugin)
  .disablePlugins(ScalafixPlugin)
  .dependsOn(sockets, bloopgun213)
  .settings(testSuiteSettings)
  .settings(
    name := "bloop-launcher-core",
    scalaVersion := Dependencies.Scala213Version,
    target := (file("launcher-core") / "target" / "launcher-2.13").getAbsoluteFile
  )

lazy val launcherShadedSettings = Seq(
  name := "bloop-launcher",
  (run / fork) := true,
  (Test / fork) := true,
  (Compile / bloopGenerate) := None,
  (Test / bloopGenerate) := None,
  libraryDependencies ++= List(
    "net.java.dev.jna" % "jna" % "4.5.0",
    "net.java.dev.jna" % "jna-platform" % "4.5.0",
    Dependencies.scalaCollectionCompat
  )
)

lazy val launcherShaded = project
  .in(file("launcher-core/target/shaded-module-2.12"))
  .disablePlugins(ScriptedPlugin)
  .disablePlugins(SbtJdiTools)
  .enablePlugins(BloopShadingPlugin)
  .settings(shadedModuleSettings)
  .settings(shadeSettingsForModule("bloop-launcher-core", launcher))
  .settings(launcherShadedSettings)

lazy val launcherShaded213 = project
  .in(file("launcher-core/target/shaded-module-2.13"))
  .disablePlugins(ScriptedPlugin)
  .disablePlugins(SbtJdiTools)
  .enablePlugins(BloopShadingPlugin)
  .settings(shadedModuleSettings)
  .settings(shadeSettingsForModule("bloop-launcher-core", launcher213))
  .settings(launcherShadedSettings)
  .settings(scalaVersion := Dependencies.Scala213Version)

lazy val bloop4j = project
  .disablePlugins(ScriptedPlugin)
  .dependsOn(jsonConfig212.jvm)
  .settings(scalafixSettings)
  .settings(
    name := "bloop4j",
    (run / fork) := true,
    (Test / fork) := true,
    libraryDependencies ++= List(
      Dependencies.bsp4j
    )
  )

lazy val benchmarks = project
  .dependsOn(frontend % "compile->it", BenchmarkBridgeCompilation % "compile->compile")
  .disablePlugins(ScriptedPlugin)
  .enablePlugins(BuildInfoPlugin, JmhPlugin)
  .settings(scalafixSettings)
  .settings(benchmarksSettings(frontend))
  .settings(
    (publish / skip) := true
  )

val integrations = file("integrations")

def isJdiJar(file: File): Boolean = {
  import org.scaladebugger.SbtJdiTools
  if (!System.getProperty("java.specification.version").startsWith("1.")) false
  else file.getAbsolutePath.contains(SbtJdiTools.JavaTools.getAbsolutePath.toString)
}

lazy val sbtBloop10: Project = project
  .dependsOn(jsonConfig212.jvm)
  .enablePlugins(ScriptedPlugin)
  .disablePlugins(ScalafixPlugin)
  .in(integrations / "sbt-bloop")
  .settings(BuildDefaults.scriptedSettings)
  .settings(sbtPluginSettings("sbt-bloop", Sbt1Version))

lazy val mavenBloop = project
  .in(integrations / "maven-bloop")
  .disablePlugins(ScriptedPlugin)
  .disablePlugins(ScalafixPlugin)
  .enablePlugins(BuildInfoPlugin)
  .dependsOn(jsonConfig213.jvm % "compile->compile;test->test")
  .settings(
    name := "maven-bloop",
    scalaVersion := Dependencies.Scala213Version,
    publishM2 := publishM2.dependsOn(jsonConfig213.jvm / publishM2).value,
    BuildDefaults.mavenPluginBuildSettings,
    buildInfoKeys := Seq[BuildInfoKey](version),
    buildInfoPackage := "bloop",
    testSettings
  )

lazy val gradleBloop211 = project
  .in(file("integrations") / "gradle-bloop")
  .enablePlugins(BuildInfoPlugin)
  .disablePlugins(ScriptedPlugin)
  .disablePlugins(ScalafixPlugin)
  .dependsOn(jsonConfig211.jvm % "compile->compile;test->test")
  .settings(name := "gradle-bloop")
  .settings(BuildDefaults.gradlePluginBuildSettings)
  .settings(BuildInfoPlugin.buildInfoScopedSettings(Test))
  .settings(scalaVersion := Dependencies.Scala211Version)
  .settings(
    libraryDependencies += Dependencies.classgraph % Test,
    target := (file(
      "integrations"
    ) / "gradle-bloop" / "target" / "gradle-bloop-2.11").getAbsoluteFile
  )
  .settings(
    Test / sourceDirectories := Nil,
    Test / bloopGenerate := None,
    Test / compile / skip := true,
    Test / test / skip := true,
    publishLocal := publishLocal.dependsOn((jsonConfig211.jvm / publishLocal)).value
  )

lazy val gradleBloop212 = project
  .in(file("integrations") / "gradle-bloop")
  .enablePlugins(BuildInfoPlugin)
  .disablePlugins(ScriptedPlugin)
  .settings(name := "gradle-bloop")
  .settings(scalafixSettings)
  .dependsOn(jsonConfig212.jvm % "compile->compile;test->test", frontend % "test->test")
  .settings(BuildDefaults.gradlePluginBuildSettings, testSettings)
  .settings(BuildInfoPlugin.buildInfoScopedSettings(Test))
  .settings(scalaVersion := Dependencies.Scala212Version)
  .settings(
    target := (file(
      "integrations"
    ) / "gradle-bloop" / "target" / "gradle-bloop-2.12").getAbsoluteFile
  )
  .settings(
    libraryDependencies += Dependencies.classgraph % Test,
    publishLocal := publishLocal.dependsOn((jsonConfig212.jvm / publishLocal)).value
  )

lazy val gradleBloop213 = project
  .in(file("integrations") / "gradle-bloop")
  .enablePlugins(BuildInfoPlugin)
  .disablePlugins(ScriptedPlugin)
  .settings(name := "gradle-bloop")
  .settings(scalafixSettings)
  .dependsOn(jsonConfig213.jvm % "compile->compile;test->test")
  .settings(BuildDefaults.gradlePluginBuildSettings, testSettings)
  .settings(BuildInfoPlugin.buildInfoScopedSettings(Test))
  .settings(scalaVersion := Dependencies.Scala213Version)
  .settings(
    target := (file(
      "integrations"
    ) / "gradle-bloop" / "target" / "gradle-bloop-2.13").getAbsoluteFile
  )
  .settings(
    libraryDependencies += Dependencies.classgraph % Test,
    publishLocal := publishLocal.dependsOn((jsonConfig213.jvm / publishLocal)).value
  )
  .settings(
    Test / sourceDirectories := Nil,
    Test / bloopGenerate := None,
    Test / compile / skip := true,
    Test / test / skip := true
  )

lazy val buildpressConfig = (project in file("buildpress-config"))
  .settings(scalafixSettings)
  .settings(
    scalaVersion := Scala212Version,
    libraryDependencies ++= List(
      Dependencies.jsoniterCore,
      Dependencies.jsoniterMacros % Provided
    ),
    addCompilerPlugin(
      "org.scalamacros" % "paradise" % "2.1.1" cross CrossVersion.full
    )
  )

lazy val buildpress = project
  .dependsOn(bloopgun, bloopShared, buildpressConfig)
  .settings(buildpressSettings)
  .settings(
    scalaVersion := Scala212Version,
    libraryDependencies ++= List(
      Dependencies.caseApp
    )
  )

val docs = project
  .in(file("docs-gen"))
  .dependsOn(frontend)
  .enablePlugins(MdocPlugin, DocusaurusPlugin)
  .settings(scalafixSettings)
  .settings(
    name := "bloop-docs",
    moduleName := "bloop-docs",
    (publish / skip) := true,
    scalaVersion := Scala212Version,
    mdoc := (Compile / run).evaluated,
    (Compile / mainClass) := Some("bloop.Docs"),
    (Compile / resources) ++= {
      List((ThisBuild / baseDirectory).value / "docs")
    }
  )

val jsBridge06Name = "bloop-js-bridge-0-6"
lazy val jsBridge06 = project
  .dependsOn(frontend % Provided, frontend % "test->test")
  .in(file("bridges") / "scalajs-0.6")
  .disablePlugins(ScriptedPlugin)
  .disablePlugins(ScalafixPlugin)
  .settings(testSettings)
  .settings(
    name := jsBridge06Name,
    libraryDependencies ++= List(
      Dependencies.scalaJsTools06,
      Dependencies.scalaJsSbtTestAdapter06,
      Dependencies.scalaJsEnvs06
>>>>>>> 341800e9
    )
  )

val jsBridge1Name = "bloop-js-bridge-1"
lazy val jsBridge1 = project
  .dependsOn(frontend % Provided, frontend % "test->test")
  .in(file("bridges") / "scalajs-1")
  .disablePlugins(ScalafixPlugin)
  .settings(testSettings)
  .settings(
<<<<<<< HEAD
    sonatypeSetting,
    name := "bloop-js-bridge-1",
=======
    name := jsBridge1Name,
>>>>>>> 341800e9
    libraryDependencies ++= List(
      Dependencies.scalaJsLinker1,
      Dependencies.scalaJsLogging1,
      Dependencies.scalaJsEnvs1,
      Dependencies.scalaJsEnvNode1,
      Dependencies.scalaJsEnvJsdomNode1,
      Dependencies.scalaJsSbtTestAdapter1
    )
  )

val nativeBridge04Name = "bloop-native-bridge-0-4"
lazy val nativeBridge04 = project
  .dependsOn(frontend % Provided, frontend % "test->test")
  .in(file("bridges") / "scala-native-0.4")
  .disablePlugins(ScalafixPlugin)
  .settings(testSettings)
  .settings(
<<<<<<< HEAD
    sonatypeSetting,
    name := "bloop-native-bridge-0.4",
=======
    name := nativeBridge04Name,
>>>>>>> 341800e9
    libraryDependencies += Dependencies.scalaNativeTools04,
    (Test / javaOptions) ++= jvmOptions,
    (Test / fork) := true
  )

(publish / skip) := true
sonatypeSetting<|MERGE_RESOLUTION|>--- conflicted
+++ resolved
@@ -182,9 +182,6 @@
     bloopName := "bloop",
     (Compile / run / mainClass) := Some("bloop.Cli"),
     buildInfoPackage := "bloop.internal.build",
-<<<<<<< HEAD
-    buildInfoKeys := bloopInfoKeys(nativeBridge04, jsBridge1),
-=======
     buildInfoKeys := List[BuildInfoKey](
       Keys.organization,
       build.BuildKeys.bloopName,
@@ -194,10 +191,9 @@
       "zincVersion" -> Dependencies.zincVersion,
       "bspVersion" -> Dependencies.bspVersion,
       "nativeBridge04" -> (nativeBridge04Name + "_" + Keys.scalaBinaryVersion.value),
-      "jsBridge06" -> (jsBridge06Name + "_" + Keys.scalaBinaryVersion.value),
-      "jsBridge1" -> (jsBridge1Name + "_" + Keys.scalaBinaryVersion.value)
+      "jsBridge1" -> (jsBridge1Name + "_" + Keys.scalaBinaryVersion.value),
+      "snailgunVersion" -> Dependencies.snailgunVersion
     ),
->>>>>>> 341800e9
     (run / javaOptions) ++= jvmOptions,
     (Test / javaOptions) ++= jvmOptions,
     tmpDirSettings,
@@ -209,415 +205,9 @@
     libraryDependencies ++= List(
       Dependencies.jsoniterMacros % Provided,
       Dependencies.caseApp,
-<<<<<<< HEAD
       Dependencies.scalaDebugAdapter,
       Dependencies.libdaemonjvm,
       Dependencies.logback
-=======
-      Dependencies.scalaDebugAdapter
-    ),
-    dependencyOverrides += Dependencies.shapeless
-  )
-
-lazy val bloopgunSettings = Seq(
-  name := "bloopgun-core",
-  (run / fork) := true,
-  (Test / fork) := true,
-  (Test / parallelExecution) := false,
-  buildInfoPackage := "bloopgun.internal.build",
-  buildInfoKeys := List(Keys.version),
-  buildInfoObject := "BloopgunInfo",
-  libraryDependencies ++= List(
-    //Dependencies.configDirectories,
-    Dependencies.snailgun,
-    // Use zt-exec instead of nuprocess because it doesn't require JNA (good for graalvm)
-    Dependencies.ztExec,
-    Dependencies.slf4jNop,
-    Dependencies.coursierInterface,
-    Dependencies.coursierInterfaceSubs,
-    Dependencies.jsoniterCore,
-    Dependencies.jsoniterMacros % Provided
-  ),
-  (GraalVMNativeImage / mainClass) := Some("bloop.bloopgun.Bloopgun"),
-  graalVMNativeImageCommand := {
-    val oldPath = graalVMNativeImageCommand.value
-    if (!scala.util.Properties.isWin) oldPath
-    else "C:/Users/runneradmin/.jabba/jdk/graalvm-ce-java11@21.1.0/bin/native-image.cmd"
-  },
-  graalVMNativeImageOptions ++= {
-    val reflectionFile = (Compile / Keys.sourceDirectory).value./("graal")./("reflection.json")
-    val securityOverridesFile =
-      (Compile / Keys.sourceDirectory).value./("graal")./("java.security.overrides")
-    assert(reflectionFile.exists, s"${reflectionFile.getAbsolutePath()} doesn't exist")
-    assert(
-      securityOverridesFile.exists,
-      s"${securityOverridesFile.getAbsolutePath()} doesn't exist"
-    )
-    List(
-      "--no-server",
-      "--enable-http",
-      "--enable-https",
-      "-H:EnableURLProtocols=http,https",
-      "--enable-all-security-services",
-      "--no-fallback",
-      s"-H:ReflectionConfigurationFiles=$reflectionFile",
-      "--allow-incomplete-classpath",
-      "-H:+ReportExceptionStackTraces",
-      s"-J-Djava.security.properties=$securityOverridesFile",
-      s"-Djava.security.properties=$securityOverridesFile",
-      "--initialize-at-build-time=scala.Symbol",
-      "--initialize-at-build-time=scala.Function1",
-      "--initialize-at-build-time=scala.Function2",
-      "--initialize-at-build-time=scala.runtime.StructuralCallSite",
-      "--initialize-at-build-time=scala.runtime.EmptyMethodCache"
-    )
-  }
-)
-
-lazy val bloopgun: Project = project
-  .disablePlugins(ScriptedPlugin)
-  .disablePlugins(ScalafixPlugin)
-  .enablePlugins(BuildInfoPlugin)
-  .enablePlugins(GraalVMNativeImagePlugin)
-  .settings(testSuiteSettings)
-  .settings(bloopgunSettings)
-  .settings(target := (file("bloopgun") / "target" / "bloopgun-2.12").getAbsoluteFile)
-
-lazy val bloopgun213: Project = project
-  .in(file("bloopgun"))
-  .disablePlugins(ScriptedPlugin)
-  .disablePlugins(ScalafixPlugin)
-  .enablePlugins(BuildInfoPlugin)
-  .enablePlugins(GraalVMNativeImagePlugin)
-  .settings(testSuiteSettings)
-  .settings(
-    scalaVersion := Dependencies.Scala213Version,
-    target := (file("bloopgun") / "target" / "bloopgun-2.13").getAbsoluteFile
-  )
-  .settings(bloopgunSettings)
-
-def shadeSettingsForModule(moduleId: String, module: Reference) = List(
-  (Compile / packageBin) := {
-    Def.taskDyn {
-      val baseJar = (module / Compile / Keys.packageBin).value
-      val unshadedJarDependencies =
-        (module / Compile / internalDependencyAsJars).value.map(_.data)
-      shadingPackageBin(baseJar, unshadedJarDependencies)
-    }.value
-  },
-  toShadeJars := {
-    val dependencyJars = (module / Runtime / dependencyClasspath).value.map(_.data)
-    dependencyJars.flatMap { path =>
-      val ppath = path.toString
-      val shouldShadeJar = !(
-        ppath.contains("scala-compiler") ||
-          ppath.contains("scala-library") ||
-          ppath.contains("scala-reflect") ||
-          ppath.contains("scala-xml") ||
-          ppath.contains("macro-compat") ||
-          ppath.contains("bcprov-jdk15on") ||
-          ppath.contains("bcpkix-jdk15on") ||
-          ppath.contains("jna") ||
-          ppath.contains("jna-platform") ||
-          isJdiJar(path)
-      ) && path.exists && !path.isDirectory
-
-      if (!shouldShadeJar) Nil
-      else List(path)
-    }
-  },
-  shadeIgnoredNamespaces := Set("scala"),
-  // Lists *all* Scala dependencies transitively for the shading to work correctly
-  shadeNamespaces := Set(
-    // Bloopgun direct and transitive deps
-    "snailgun",
-    "org.zeroturnaround",
-    "io.github.soc",
-    "org.slf4j",
-    "scopt",
-    "macrocompat",
-    "com.github.plokhotnyuk.jsoniter_scala",
-    "coursierapi"
-  )
-)
-
-lazy val bloopgunShadedSettings = Seq(
-  name := "bloopgun",
-  (run / fork) := true,
-  (Test / fork) := true,
-  (Compile / bloopGenerate) := None,
-  (Test / bloopGenerate) := None,
-  libraryDependencies ++= List(Dependencies.scalaCollectionCompat)
-)
-
-lazy val bloopgunShaded = project
-  .in(file("bloopgun/target/shaded-module-2.12"))
-  .disablePlugins(ScriptedPlugin)
-  .disablePlugins(SbtJdiTools)
-  .enablePlugins(BloopShadingPlugin)
-  .settings(shadedModuleSettings)
-  .settings(shadeSettingsForModule("bloopgun-core", bloopgun))
-  .settings(bloopgunShadedSettings)
-
-lazy val bloopgunShaded213 = project
-  .in(file("bloopgun/target/shaded-module-2.13"))
-  .disablePlugins(ScriptedPlugin)
-  .disablePlugins(SbtJdiTools)
-  .enablePlugins(BloopShadingPlugin)
-  .settings(shadedModuleSettings)
-  .settings(shadeSettingsForModule("bloopgun-core", bloopgun213))
-  .settings(bloopgunShadedSettings)
-  .settings(scalaVersion := Dependencies.Scala213Version)
-
-lazy val launcherTest = project
-  .in(file("launcher-test"))
-  .disablePlugins(ScriptedPlugin)
-  .dependsOn(launcher, frontend % "test->test")
-  .settings(scalafixSettings)
-  .settings(testSuiteSettings)
-  .settings(
-    name := "bloop-launcher-test",
-    (Test / fork) := true,
-    (Test / parallelExecution) := false,
-    libraryDependencies ++= List(
-      Dependencies.coursierInterface
-    )
-  )
-
-lazy val launcher = project
-  .in(file("launcher-core"))
-  .disablePlugins(ScriptedPlugin)
-  .disablePlugins(ScalafixPlugin)
-  .dependsOn(sockets, bloopgun)
-  .settings(testSuiteSettings)
-  .settings(
-    name := "bloop-launcher-core",
-    target := (file("launcher-core") / "target" / "launcher-2.12").getAbsoluteFile
-  )
-
-lazy val launcher213 = project
-  .in(file("launcher-core"))
-  .disablePlugins(ScriptedPlugin)
-  .disablePlugins(ScalafixPlugin)
-  .dependsOn(sockets, bloopgun213)
-  .settings(testSuiteSettings)
-  .settings(
-    name := "bloop-launcher-core",
-    scalaVersion := Dependencies.Scala213Version,
-    target := (file("launcher-core") / "target" / "launcher-2.13").getAbsoluteFile
-  )
-
-lazy val launcherShadedSettings = Seq(
-  name := "bloop-launcher",
-  (run / fork) := true,
-  (Test / fork) := true,
-  (Compile / bloopGenerate) := None,
-  (Test / bloopGenerate) := None,
-  libraryDependencies ++= List(
-    "net.java.dev.jna" % "jna" % "4.5.0",
-    "net.java.dev.jna" % "jna-platform" % "4.5.0",
-    Dependencies.scalaCollectionCompat
-  )
-)
-
-lazy val launcherShaded = project
-  .in(file("launcher-core/target/shaded-module-2.12"))
-  .disablePlugins(ScriptedPlugin)
-  .disablePlugins(SbtJdiTools)
-  .enablePlugins(BloopShadingPlugin)
-  .settings(shadedModuleSettings)
-  .settings(shadeSettingsForModule("bloop-launcher-core", launcher))
-  .settings(launcherShadedSettings)
-
-lazy val launcherShaded213 = project
-  .in(file("launcher-core/target/shaded-module-2.13"))
-  .disablePlugins(ScriptedPlugin)
-  .disablePlugins(SbtJdiTools)
-  .enablePlugins(BloopShadingPlugin)
-  .settings(shadedModuleSettings)
-  .settings(shadeSettingsForModule("bloop-launcher-core", launcher213))
-  .settings(launcherShadedSettings)
-  .settings(scalaVersion := Dependencies.Scala213Version)
-
-lazy val bloop4j = project
-  .disablePlugins(ScriptedPlugin)
-  .dependsOn(jsonConfig212.jvm)
-  .settings(scalafixSettings)
-  .settings(
-    name := "bloop4j",
-    (run / fork) := true,
-    (Test / fork) := true,
-    libraryDependencies ++= List(
-      Dependencies.bsp4j
-    )
-  )
-
-lazy val benchmarks = project
-  .dependsOn(frontend % "compile->it", BenchmarkBridgeCompilation % "compile->compile")
-  .disablePlugins(ScriptedPlugin)
-  .enablePlugins(BuildInfoPlugin, JmhPlugin)
-  .settings(scalafixSettings)
-  .settings(benchmarksSettings(frontend))
-  .settings(
-    (publish / skip) := true
-  )
-
-val integrations = file("integrations")
-
-def isJdiJar(file: File): Boolean = {
-  import org.scaladebugger.SbtJdiTools
-  if (!System.getProperty("java.specification.version").startsWith("1.")) false
-  else file.getAbsolutePath.contains(SbtJdiTools.JavaTools.getAbsolutePath.toString)
-}
-
-lazy val sbtBloop10: Project = project
-  .dependsOn(jsonConfig212.jvm)
-  .enablePlugins(ScriptedPlugin)
-  .disablePlugins(ScalafixPlugin)
-  .in(integrations / "sbt-bloop")
-  .settings(BuildDefaults.scriptedSettings)
-  .settings(sbtPluginSettings("sbt-bloop", Sbt1Version))
-
-lazy val mavenBloop = project
-  .in(integrations / "maven-bloop")
-  .disablePlugins(ScriptedPlugin)
-  .disablePlugins(ScalafixPlugin)
-  .enablePlugins(BuildInfoPlugin)
-  .dependsOn(jsonConfig213.jvm % "compile->compile;test->test")
-  .settings(
-    name := "maven-bloop",
-    scalaVersion := Dependencies.Scala213Version,
-    publishM2 := publishM2.dependsOn(jsonConfig213.jvm / publishM2).value,
-    BuildDefaults.mavenPluginBuildSettings,
-    buildInfoKeys := Seq[BuildInfoKey](version),
-    buildInfoPackage := "bloop",
-    testSettings
-  )
-
-lazy val gradleBloop211 = project
-  .in(file("integrations") / "gradle-bloop")
-  .enablePlugins(BuildInfoPlugin)
-  .disablePlugins(ScriptedPlugin)
-  .disablePlugins(ScalafixPlugin)
-  .dependsOn(jsonConfig211.jvm % "compile->compile;test->test")
-  .settings(name := "gradle-bloop")
-  .settings(BuildDefaults.gradlePluginBuildSettings)
-  .settings(BuildInfoPlugin.buildInfoScopedSettings(Test))
-  .settings(scalaVersion := Dependencies.Scala211Version)
-  .settings(
-    libraryDependencies += Dependencies.classgraph % Test,
-    target := (file(
-      "integrations"
-    ) / "gradle-bloop" / "target" / "gradle-bloop-2.11").getAbsoluteFile
-  )
-  .settings(
-    Test / sourceDirectories := Nil,
-    Test / bloopGenerate := None,
-    Test / compile / skip := true,
-    Test / test / skip := true,
-    publishLocal := publishLocal.dependsOn((jsonConfig211.jvm / publishLocal)).value
-  )
-
-lazy val gradleBloop212 = project
-  .in(file("integrations") / "gradle-bloop")
-  .enablePlugins(BuildInfoPlugin)
-  .disablePlugins(ScriptedPlugin)
-  .settings(name := "gradle-bloop")
-  .settings(scalafixSettings)
-  .dependsOn(jsonConfig212.jvm % "compile->compile;test->test", frontend % "test->test")
-  .settings(BuildDefaults.gradlePluginBuildSettings, testSettings)
-  .settings(BuildInfoPlugin.buildInfoScopedSettings(Test))
-  .settings(scalaVersion := Dependencies.Scala212Version)
-  .settings(
-    target := (file(
-      "integrations"
-    ) / "gradle-bloop" / "target" / "gradle-bloop-2.12").getAbsoluteFile
-  )
-  .settings(
-    libraryDependencies += Dependencies.classgraph % Test,
-    publishLocal := publishLocal.dependsOn((jsonConfig212.jvm / publishLocal)).value
-  )
-
-lazy val gradleBloop213 = project
-  .in(file("integrations") / "gradle-bloop")
-  .enablePlugins(BuildInfoPlugin)
-  .disablePlugins(ScriptedPlugin)
-  .settings(name := "gradle-bloop")
-  .settings(scalafixSettings)
-  .dependsOn(jsonConfig213.jvm % "compile->compile;test->test")
-  .settings(BuildDefaults.gradlePluginBuildSettings, testSettings)
-  .settings(BuildInfoPlugin.buildInfoScopedSettings(Test))
-  .settings(scalaVersion := Dependencies.Scala213Version)
-  .settings(
-    target := (file(
-      "integrations"
-    ) / "gradle-bloop" / "target" / "gradle-bloop-2.13").getAbsoluteFile
-  )
-  .settings(
-    libraryDependencies += Dependencies.classgraph % Test,
-    publishLocal := publishLocal.dependsOn((jsonConfig213.jvm / publishLocal)).value
-  )
-  .settings(
-    Test / sourceDirectories := Nil,
-    Test / bloopGenerate := None,
-    Test / compile / skip := true,
-    Test / test / skip := true
-  )
-
-lazy val buildpressConfig = (project in file("buildpress-config"))
-  .settings(scalafixSettings)
-  .settings(
-    scalaVersion := Scala212Version,
-    libraryDependencies ++= List(
-      Dependencies.jsoniterCore,
-      Dependencies.jsoniterMacros % Provided
-    ),
-    addCompilerPlugin(
-      "org.scalamacros" % "paradise" % "2.1.1" cross CrossVersion.full
-    )
-  )
-
-lazy val buildpress = project
-  .dependsOn(bloopgun, bloopShared, buildpressConfig)
-  .settings(buildpressSettings)
-  .settings(
-    scalaVersion := Scala212Version,
-    libraryDependencies ++= List(
-      Dependencies.caseApp
-    )
-  )
-
-val docs = project
-  .in(file("docs-gen"))
-  .dependsOn(frontend)
-  .enablePlugins(MdocPlugin, DocusaurusPlugin)
-  .settings(scalafixSettings)
-  .settings(
-    name := "bloop-docs",
-    moduleName := "bloop-docs",
-    (publish / skip) := true,
-    scalaVersion := Scala212Version,
-    mdoc := (Compile / run).evaluated,
-    (Compile / mainClass) := Some("bloop.Docs"),
-    (Compile / resources) ++= {
-      List((ThisBuild / baseDirectory).value / "docs")
-    }
-  )
-
-val jsBridge06Name = "bloop-js-bridge-0-6"
-lazy val jsBridge06 = project
-  .dependsOn(frontend % Provided, frontend % "test->test")
-  .in(file("bridges") / "scalajs-0.6")
-  .disablePlugins(ScriptedPlugin)
-  .disablePlugins(ScalafixPlugin)
-  .settings(testSettings)
-  .settings(
-    name := jsBridge06Name,
-    libraryDependencies ++= List(
-      Dependencies.scalaJsTools06,
-      Dependencies.scalaJsSbtTestAdapter06,
-      Dependencies.scalaJsEnvs06
->>>>>>> 341800e9
     )
   )
 
@@ -628,12 +218,8 @@
   .disablePlugins(ScalafixPlugin)
   .settings(testSettings)
   .settings(
-<<<<<<< HEAD
-    sonatypeSetting,
-    name := "bloop-js-bridge-1",
-=======
+    sonatypeSetting,
     name := jsBridge1Name,
->>>>>>> 341800e9
     libraryDependencies ++= List(
       Dependencies.scalaJsLinker1,
       Dependencies.scalaJsLogging1,
@@ -651,12 +237,8 @@
   .disablePlugins(ScalafixPlugin)
   .settings(testSettings)
   .settings(
-<<<<<<< HEAD
-    sonatypeSetting,
-    name := "bloop-native-bridge-0.4",
-=======
+    sonatypeSetting,
     name := nativeBridge04Name,
->>>>>>> 341800e9
     libraryDependencies += Dependencies.scalaNativeTools04,
     (Test / javaOptions) ++= jvmOptions,
     (Test / fork) := true
